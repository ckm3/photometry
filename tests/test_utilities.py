#!/usr/bin/env python
# -*- coding: utf-8 -*-
"""
Tests of photometry.utilities.

.. codeauthor:: Rasmus Handberg <rasmush@phys.au.dk>
"""

import pytest
import os.path
import numpy as np
<<<<<<< HEAD
import sqlite3
=======
import configparser
>>>>>>> 8809ae31
import conftest # noqa: F401
import photometry.utilities as u

INPUT_DIR = os.path.join(os.path.dirname(__file__), 'input')

#--------------------------------------------------------------------------------------------------
def test_load_settings():

	settings = u.load_settings()
	assert isinstance(settings, configparser.ConfigParser)
	assert settings.getboolean('fixes', 'time_offset', fallback=True) # Actually checking value

#--------------------------------------------------------------------------------------------------
def test_load_sector_settings():

	settings = u.load_sector_settings(2)
	print(settings)
	assert isinstance(settings, dict)
	assert int(settings['sector']) == 2

	settings = u.load_sector_settings()
	print(settings)
	assert isinstance(settings, dict)
	assert 'sectors' in settings

	sectors = []
	for key, value in settings['sectors'].items():
		# Make sure they contain what they should:
		assert isinstance(value, dict)
		assert 'sector' in value
		assert 'reference_time' in value

		# Ensure that sector numbers are unique:
		assert value['sector'] not in sectors
		sectors.append(value['sector'])

#--------------------------------------------------------------------------------------------------
def test_move_median_central():

	x_1d = np.array([4, 2, 2, 0, 0, np.NaN, 0, 2, 2, 4])
	result_1d = u.move_median_central(x_1d, 3)
	expected_1d = np.array([3, 2, 2, 0, 0, 0, 1, 2, 2, 3])
	np.testing.assert_allclose(result_1d, expected_1d)

	x_2d = np.tile(x_1d, (10, 1))
	result_2d = u.move_median_central(x_2d, 3, axis=1)
	expected_2d = np.tile(expected_1d, (10, 1))
	np.testing.assert_allclose(result_2d, expected_2d)

#--------------------------------------------------------------------------------------------------
def test_find_ffi_files(SHARED_INPUT_DIR):

	files = u.find_ffi_files(SHARED_INPUT_DIR)
	assert(len(files) == 8)

	files = u.find_ffi_files(SHARED_INPUT_DIR, camera=1)
	assert(len(files) == 4)

	files = u.find_ffi_files(SHARED_INPUT_DIR, camera=3)
	assert(len(files) == 4)

#--------------------------------------------------------------------------------------------------
def test_find_tpf_files(SHARED_INPUT_DIR):

	files = u.find_tpf_files(SHARED_INPUT_DIR)
	assert(len(files) == 2)

	files = u.find_tpf_files(SHARED_INPUT_DIR, starid=267211065)
	assert(len(files) == 1)

#--------------------------------------------------------------------------------------------------
def test_find_hdf5_files(SHARED_INPUT_DIR):

	files = u.find_hdf5_files(SHARED_INPUT_DIR)
	assert(len(files) == 2)

	files = u.find_hdf5_files(SHARED_INPUT_DIR, sector=1)
	assert(len(files) == 2)

	files = u.find_hdf5_files(SHARED_INPUT_DIR, camera=1)
	assert(len(files) == 1)

	files = u.find_hdf5_files(SHARED_INPUT_DIR, sector=1, camera=3)
	assert(len(files) == 1)

#--------------------------------------------------------------------------------------------------
def test_find_catalog_files(SHARED_INPUT_DIR):

	files = u.find_catalog_files(SHARED_INPUT_DIR)
	assert(len(files) == 2)

	files = u.find_catalog_files(SHARED_INPUT_DIR, sector=1)
	assert(len(files) == 2)

	files = u.find_catalog_files(SHARED_INPUT_DIR, camera=1)
	assert(len(files) == 1)

	files = u.find_catalog_files(SHARED_INPUT_DIR, sector=1, camera=3, ccd=2)
	assert(len(files) == 1)

#--------------------------------------------------------------------------------------------------
def test_load_ffi_files(SHARED_INPUT_DIR):

	files = u.find_ffi_files(SHARED_INPUT_DIR, camera=1)

	img = u.load_ffi_fits(files[0])
	assert(img.shape == (2048, 2048))

	img, hdr = u.load_ffi_fits(files[0], return_header=True)
	assert(img.shape == (2048, 2048))

#--------------------------------------------------------------------------------------------------
def test_sphere_distance():
	np.testing.assert_allclose(u.sphere_distance(0, 0, 90, 0), 90)
	np.testing.assert_allclose(u.sphere_distance(90, 0, 0, 0), 90)
	np.testing.assert_allclose(u.sphere_distance(0, -90, 0, 90), 180)
	np.testing.assert_allclose(u.sphere_distance(45, 45, 45, 45), 0)
	np.testing.assert_allclose(u.sphere_distance(33.2, 45, 33.2, -45), 90)
	np.testing.assert_allclose(u.sphere_distance(337.5, 0, 22.5, 0), 45)
	np.testing.assert_allclose(u.sphere_distance(22.5, 0, 337.5, 0), 45)
	np.testing.assert_allclose(u.sphere_distance(0, 0, np.array([0, 90]), np.array([90, 90])), np.array([90, 90]))

#--------------------------------------------------------------------------------------------------
def test_coordtransforms():

	inp = np.array([[0, 0], [0, 90], [0, -90], [30, 0]], dtype='float64')

	expected_xyz = np.array([
		[1, 0, 0],
		[0, 0, 1],
		[0, 0, -1],
		[np.cos(30*np.pi/180), np.sin(30*np.pi/180), 0]
	], dtype='float64')

	xyz = u.radec_to_cartesian(inp)
	print( xyz )
	print( expected_xyz )

	print( xyz - expected_xyz )

	np.testing.assert_allclose(xyz, expected_xyz, atol=1e-7)

	# Transform back:
	radec2 = u.cartesian_to_radec(xyz)
	print( radec2 )

	# Test that we recoved the input:
	np.testing.assert_allclose(radec2, inp, atol=1e-7)

#--------------------------------------------------------------------------------------------------
def test_rms_timescale():

	time = np.linspace(0, 27, 100)
	flux = np.zeros(len(time))

	rms = u.rms_timescale(time, flux)
	print(rms)
	np.testing.assert_allclose(rms, 0)

	rms = u.rms_timescale(time, flux*np.nan)
	print(rms)
	assert np.isnan(rms), "Should return nan on pure nan input"

	rms = u.rms_timescale([], [])
	print(rms)
	assert np.isnan(rms), "Should return nan on empty input"

	# Pure nan in the time-column should raise ValueError:
	with pytest.raises(ValueError):
		rms = u.rms_timescale(time*np.nan, flux)

	# Test with timescale longer than timespan should return zero:
	flux = np.random.randn(1000)
	time = np.linspace(0, 27, len(flux))
	rms = u.rms_timescale(time, flux, timescale=30.0)
	print(rms)
	np.testing.assert_allclose(rms, 0)

	# Time with infinity should give ValueError:
	time[1] = np.Inf
	with pytest.raises(ValueError):
		u.rms_timescale(time, flux)

	# Time with negative infinity should give ValueError:
	time[1] = np.NINF
	with pytest.raises(ValueError):
		u.rms_timescale(time, flux)

	# All timestamps being the same should give ValueError:
	time[:] = 1.2
	with pytest.raises(ValueError):
		u.rms_timescale(time, flux)

#--------------------------------------------------------------------------------------------------
def test_find_nearest():

	a = np.arange(10, dtype='float64')
	print(a)

	assert u.find_nearest(a, 0) == 0
	assert u.find_nearest(a, -0.4) == 0
	assert u.find_nearest(a, 5) == 5
	assert u.find_nearest(a, 4.5) == 4 # should return the first match
	assert u.find_nearest(a, 9) == 9
	assert u.find_nearest(a, 9.4) == 9
	assert u.find_nearest(a, 1.2) == 1

	# With strange search values:
	assert u.find_nearest(a, np.Inf) == 9
	assert u.find_nearest(a, -np.Inf) == 0
	with pytest.raises(ValueError):
		u.find_nearest(a, np.NaN)

	# with NaN:
	a[1] = np.NaN
	print(a)

	assert u.find_nearest(a, 0) == 0
	assert u.find_nearest(a, -0.4) == 0
	assert u.find_nearest(a, 5) == 5
	assert u.find_nearest(a, 4.5) == 4 # should return the first match
	assert u.find_nearest(a, 9) == 9
	assert u.find_nearest(a, 9.4) == 9
	assert u.find_nearest(a, 1.2) == 2

	# With MaskedArray:
	a = np.ma.masked_array(a, mask=np.isnan(a))
	print(a)

	assert u.find_nearest(a, 0) == 0
	assert u.find_nearest(a, -0.4) == 0
	assert u.find_nearest(a, 5) == 5
	assert u.find_nearest(a, 4.5) == 4 # should return the first match
	assert u.find_nearest(a, 9) == 9
	assert u.find_nearest(a, 9.4) == 9
	assert u.find_nearest(a, 1.2) == 2

#--------------------------------------------------------------------------------------------------
def test_mag2flux():

	mags = np.linspace(-1, 20, 30)
	flux = u.mag2flux(mags)

	assert np.all(np.isfinite(flux)), "MAG2FLUX should give finite fluxes on finite mags"
	assert np.all(np.diff(flux) < 0), "MAG2FLUX should give montomical decreasing values"
	assert np.isnan(u.mag2flux(np.NaN)), "MAG2FLUX should return NaN on NaN input"

#--------------------------------------------------------------------------------------------------
@pytest.mark.parametrize('factory', [None, sqlite3.Row])
@pytest.mark.parametrize('foreign_keys', [1, 0])
def test_sqlite_drop_column(factory, foreign_keys):

	with sqlite3.connect(':memory:') as conn:
		conn.row_factory = factory
		cursor = conn.cursor()

		cursor.execute("PRAGMA foreign_keys=%s;" % foreign_keys)

		# Make sure the foreign key is set as we want it:
		cursor.execute("PRAGMA foreign_keys;")
		assert cursor.fetchone()[0] == foreign_keys

		# Create test-table:
		cursor.execute("""CREATE TABLE tbl (
			col_a INTEGER,
			col_b REAL,
			col_c REAL NOT NULL,
			col_d REAL,
			col_e REAL
		);""")
		for k in range(1000):
			cursor.execute("INSERT INTO tbl VALUES (%d,RANDOM(),RANDOM(),RANDOM(),RANDOM());" % k)
		cursor.execute("CREATE UNIQUE INDEX col_a_idx ON tbl (col_a);")
		cursor.execute("CREATE INDEX col_c_idx ON tbl (col_c);")
		cursor.execute("CREATE\t INDEX  col_de_idx ON tbl (col_d, col_e);") # with strange whitespace
		conn.commit()

		# Check names of columns before we remove anything:
		cursor.execute("PRAGMA table_info(tbl);")
		s = set([row[1] for row in cursor.fetchall()])
		assert s == set(['col_a', 'col_b', 'col_c', 'col_d', 'col_e'])

		# Remove col_b:
		u.sqlite_drop_column(conn, 'tbl', 'col_b')

		# Check names of columns after we removed col_b:
		cursor.execute("PRAGMA table_info(tbl);")
		s = set([row[1] for row in cursor.fetchall()])
		assert s == set(['col_a', 'col_c', 'col_d', 'col_e'])

		# Make sure the number of rows has not changed:
		cursor.execute("SELECT COUNT(*) FROM tbl;")
		assert cursor.fetchone()[0] == 1000

		# Make sure the foreign_keys setting has not changed:
		cursor.execute("PRAGMA foreign_keys;")
		assert cursor.fetchone()[0] == foreign_keys

		# Wrong table or column name should give a ValueError:
		with pytest.raises(ValueError):
			u.sqlite_drop_column(conn, 'tbl_wrong', 'col_e')

		with pytest.raises(ValueError):
			u.sqlite_drop_column(conn, 'tbl', 'col_wrong')

		# Attempting to drop a column associated with an index should
		# cause an Exception:
		with pytest.raises(Exception):
			u.sqlite_drop_column(conn, 'tbl', 'col_c')

		with pytest.raises(Exception):
			u.sqlite_drop_column(conn, 'tbl', 'col_e')

#--------------------------------------------------------------------------------------------------
if __name__ == '__main__':
	pytest.main([__file__])<|MERGE_RESOLUTION|>--- conflicted
+++ resolved
@@ -9,11 +9,8 @@
 import pytest
 import os.path
 import numpy as np
-<<<<<<< HEAD
 import sqlite3
-=======
 import configparser
->>>>>>> 8809ae31
 import conftest # noqa: F401
 import photometry.utilities as u
 
