--- conflicted
+++ resolved
@@ -76,17 +76,11 @@
 		sector (int): TESS observing sector.
 		camera (int): TESS camera (1-4).
 		ccd (int): TESS CCD (1-4).
-<<<<<<< HEAD
-		data_rel (int): Data release number.
+        data_rel (int): Data release number.
 		n_readout (int): Number of frames co-added in each timestamp.
 		header (dict-like): Primary header, either from TPF or HDF5 files.
 
-		target (dict): Dictionary with information about primary target.
-=======
-		n_readout (int): Number of frames co-added in each timestamp.
-
 		target (dict): Catalog information about the main target.
->>>>>>> 474c6d1a
 		target_mag (float): TESS magnitude of the main target.
 		target_pos_ra (float): Right ascension of the main target at time of observation.
 		target_pos_dec (float): Declination of the main target at time of observation.
@@ -96,11 +90,7 @@
 		target_pos_row (float): Main target CCD row position.
 		target_pos_column_stamp (float): Main target CCD column position in stamp.
 		target_pos_row_stamp (float): Main target CCD row position in stamp.
-<<<<<<< HEAD
-		wcs (:py:class:`astropy.wcs.WCS`): World Coordinate system solution.
-=======
 		wcs (:class:`astropy.wcs.WCS`): World Coordinate system solution.
->>>>>>> 474c6d1a
 
 		lightcurve (:class:`astropy.table.Table`): Table to be filled with an extracted lightcurve.
 		final_phot_mask (numpy.ndarray): Mask indicating which pixels were used in extraction of
