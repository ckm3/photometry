#!/usr/bin/env python
# -*- coding: utf-8 -*-
"""
The basic photometry class for the TASOC Photometry pipeline.
All other specific photometric algorithms will inherit from BasePhotometry.

.. codeauthor:: Rasmus Handberg <rasmush@phys.au.dk>
"""

from __future__ import division, with_statement, print_function, absolute_import
import six
from six.moves import range
import numpy as np
import warnings
warnings.filterwarnings('ignore', category=FutureWarning, module="h5py") # they are simply annoying!
from astropy.io import fits
from astropy.table import Table, Column
#from mpi4py import MPI
import h5py
import sqlite3
import logging
import datetime
import os.path
from copy import deepcopy
#from astropy import time, coordinates, units
from astropy.wcs import WCS
import enum
from bottleneck import replace, nanmedian, ss
from timeit import default_timer
from .image_motion import ImageMovementKernel
from .quality import TESSQualityFlags
from .utilities import find_tpf_files
from .plots import plot_image, plt, save_figure

__docformat__ = 'restructuredtext'

hdf5_cache = {}

@enum.unique
class STATUS(enum.Enum):
	"""
	Status indicator of the status of the photometry.
	"""
	UNKNOWN = 0 #: The status is unknown. The actual calculation has not started yet.
	STARTED = 6 #: The calculation has started, but not yet finished.
	OK = 1      #: Everything has gone well.
	ERROR = 2   #: Encountered a catastrophic error that I could not recover from.
	WARNING = 3 #: Something is a bit fishy. Maybe we should try again with a different algorithm?
	ABORT = 4   #: The calculation was aborted.
	SKIPPED = 5 #: The target was skipped because the algorithm found that to be the best solution.

class BasePhotometry(object):
	"""
	The basic photometry class for the TASOC Photometry pipeline.
	All other specific photometric algorithms will inherit from this.

	Attributes:
		starid (integer): TIC number of star being processed.
		input_folder (string): Root directory where files are loaded from.
		output_folder (string): Root directory where output files are saved.
		plot (boolean): Indicates wheter plots should be created as part of the output.
		plot_folder (string): Directory where plots are saved to.

		sector (integer): TESS observing sector.
		camera (integer): TESS camera (1-4).
		ccd (integer): TESS CCD (1-4).
		n_readout (integer): Number of frames co-added in each timestamp.

		target_mag (float): TESS magnitude of the main target.
		target_pos_ra (float): Right ascension of the main target at time of observation.
		target_pos_dec (float): Declination of the main target at time of observation.
		target_pos_ra_J2000 (float): Right ascension of the main target at J2000.
		target_pos_dec_J2000 (float): Declination of the main target at J2000.
		target_pos_column (flat): Main target CCD column position.
		target_pos_row (float): Main target CCD row position.
		target_pos_column_stamp (float): Main target CCD column position in stamp.
		target_pos_row_stamp (float): Main target CCD row position in stamp.
		wcs (``astropy.wcs.WCS`` object): World Coordinate system solution.

		lightcurve (``astropy.table.Table`` object): Table to be filled with an extracted lightcurve.
		final_mask (numpy.ndarray): Mask indicating which pixels were used in extraction of lightcurve. ``True`` if used, ``False`` otherwise.
		additional_headers (dict): Additional headers to be included in FITS files.

	.. codeauthor:: Rasmus Handberg <rasmush@phys.au.dk>
	"""

	def __init__(self, starid, input_folder, output_folder, datasource='ffi',
		camera=None, ccd=None, plot=False, cache='basic'):
		"""
		Initialize the photometry object.

		Parameters:
			starid (int): TIC number of star to be processed.
			input_folder (string): Root directory where files are loaded from.
			output_folder (string): Root directory where output files are saved.
			datasource (string, optional): Source of the data. Options are ``'ffi'`` or ``'tpf'``. Default is ``'ffi'``.
			plot (boolean, optional): Create plots as part of the output. Default is ``False``.
			camera (integer, optional): TESS camera (1-4) to load target from (Only used for FFIs).
			ccd (integer, optional): TESS CCD (1-4) to load target from (Only used for FFIs).
			cache (string, optional): Optional values are ``'none'``, ``'full'`` or ``'basic'`` (Default).

		Raises:
			IOError: If starid could not be found in catalog.
			ValueError: On invalid datasource.
			ValueError: If ``camera`` and ``ccd`` is not provided together with ``datasource='ffi'``.
		"""

		logger = logging.getLogger(__name__)

		if datasource != 'ffi' and not datasource.startswith('tpf'):
			raise ValueError("Invalid datasource: '%s'" % datasource)
		if cache not in ('basic', 'none', 'full'):
			raise ValueError("Invalid cache: '%s'" % cache)

		# Store the input:
		self.starid = starid
		self.input_folder = input_folder
		self.plot = plot
		self.datasource = datasource

		logger.info('STARID = %d, DATASOURCE = %s', self.starid, self.datasource)

		self._status = STATUS.UNKNOWN
		self._details = {}
		self.tpf = None
		self.hdf = None
		self._MovementKernel = None
		self._images_cube_full = None
		self._backgrounds_cube_full = None
		self._sumimage_full = None

		# Directory where output files will be saved:
		self.output_folder = os.path.join(
			output_folder,
			self.datasource,
			'{0:011d}'.format(self.starid)[:5]
		)

		# Set directory where diagnostics plots should be saved to:
		self.plot_folder = None
		if self.plot:
			self.plot_folder = os.path.join(self.output_folder, 'plots', '{0:011d}'.format(self.starid))
			if not os.path.exists(self.plot_folder):
				os.makedirs(self.plot_folder) # "exists_ok=True" doesn't work in Python 2.7

		# Init table that will be filled with lightcurve stuff:
		self.lightcurve = Table()

		if self.datasource == 'ffi':
			# The camera and CCD should also come as input
			# They will be needed to find the correct input files
			if camera is None or ccd is None:
				raise ValueError("CAMERA and CCD keywords must be provided for FFI targets.")

			self.camera = camera # TESS camera.
			self.ccd = ccd # TESS CCD.

			logger.debug('CAMERA = %s', self.camera)
			logger.debug('CCD = %s', self.ccd)

			# Load stuff from the common HDF5 file:
			filepath_hdf5 = os.path.join(input_folder, 'camera{0:d}_ccd{1:d}.hdf5'.format(self.camera, self.ccd))
			self.filepath_hdf5 = filepath_hdf5

			logger.debug("CACHE = %s", cache)
			load_into_cache = False
			if cache == 'none':
				attrs = {}
				load_into_cache = True
			else:
				global hdf5_cache
				if filepath_hdf5 not in hdf5_cache:
					hdf5_cache[filepath_hdf5] = {}
					load_into_cache = True
				elif cache == 'full' and hdf5_cache[filepath_hdf5].get('_images_cube_full') is None:
					load_into_cache = True
				attrs = hdf5_cache[filepath_hdf5] # Pointer to global variable

			# Bugfix for Kepler:
			if attrs:
				load_into_cache = True

			# Open the HDF5 file for reading if we are not holding everything in memory:
			if load_into_cache or cache != 'full':
				self.hdf = h5py.File(filepath_hdf5, 'r', libver='latest')
				#self.hdf = h5py.File(filepath_hdf5, 'r', libver='latest', driver='mpio', comm=MPI.COMM_WORLD)
				#self.hdf.atomic = False # Since we are only reading, this should be okay

			if load_into_cache:
				logger.debug('Loading basic data into cache...')

				# Start filling out the basic vectors:
				attrs['lightcurve'] = Table()
				attrs['lightcurve']['time'] = Column(self.hdf['time'], description='Time', dtype='float64', unit='BJD')
				N = len(attrs['lightcurve']['time'])
				attrs['lightcurve']['cadenceno'] = Column(self.hdf['cadenceno'], description='Cadence number', dtype='int32')
				attrs['lightcurve']['quality'] = Column(self.hdf['quality'], description='Quality flags', dtype='int32')
				if 'timecorr' in self.hdf:
					attrs['lightcurve']['timecorr'] = Column(self.hdf['timecorr'], description='Barycentric time correction', unit='days', dtype='float32')
				else:
					attrs['lightcurve']['timecorr'] = Column(np.zeros(N, dtype='float32'), description='Barycentric time correction', unit='days', dtype='float32')

				# World Coordinate System solution:
				if isinstance(self.hdf['wcs'], h5py.Group):
					refindx = self.hdf['wcs'].attrs['ref_frame']
					hdr_string = self.hdf['wcs']['%04d' % refindx][0]
				else:
					hdr_string = self.hdf['wcs'][0]
				if not isinstance(hdr_string, six.string_types): hdr_string = hdr_string.decode("utf-8") # For Python 3
				attrs['wcs'] = WCS(header=fits.Header().fromstring(hdr_string)) # World Coordinate system solution.

				# Get shape of sumimage from hdf5 file:
				attrs['_max_stamp'] = (0, self.hdf['sumimage'].shape[0], 0, self.hdf['sumimage'].shape[1])
				attrs['pixel_offset_row'] = self.hdf['images'].attrs.get('PIXEL_OFFSET_ROW', 0)
				attrs['pixel_offset_col'] = self.hdf['images'].attrs.get('PIXEL_OFFSET_COLUMN', 44) # Default for TESS data

				# Get info for psf fit Gaussian statistic:
				attrs['readnoise'] = self.hdf['images'].attrs.get('READNOIS', 10)
				attrs['gain'] = self.hdf['images'].attrs.get('GAIN', 100)
				attrs['n_readout'] = self.hdf['images'].attrs.get('NUM_FRM', 900) # Number of frames co-added in each timestamp (Default=TESS).

				# Load MovementKernel into memory:
				# TODO: But what if its not needed?!
				attrs['_MovementKernel'] = ImageMovementKernel(warpmode=self.hdf['movement_kernel'].attrs.get('warpmode'))
				attrs['_MovementKernel'].load_series(attrs['lightcurve']['time'], self.hdf['movement_kernel'])

				# The full sum-image:
				attrs['_sumimage_full'] = np.asarray(self.hdf['sumimage'])

				# If we are doing a full cache (everything in memory) load the image cubes as well.
				# Note that this will take up A LOT of memory!
				if cache == 'full':
					logger.warning('Loading full image cubes into cache...')
					hdf5_cache[filepath_hdf5]['_images_cube_full'] = np.empty((attrs['_max_stamp'][1], attrs['_max_stamp'][3], N), dtype='float32')
					hdf5_cache[filepath_hdf5]['_backgrounds_cube_full'] = np.empty((attrs['_max_stamp'][1], attrs['_max_stamp'][3], N), dtype='float32')
					for k in range(N):
						hdf5_cache[filepath_hdf5]['_images_cube_full'][:, :, k] = self.hdf['images/%04d' % k]
						hdf5_cache[filepath_hdf5]['_backgrounds_cube_full'][:, :, k] = self.hdf['backgrounds/%04d' % k]

					# We dont need the file anymore!
					self.hdf.close()
					self.hdf = None
				else:
					attrs['_images_cube_full'] = None
					attrs['_backgrounds_cube_full'] = None
			else:
				logger.debug('Loaded data from cache!')

			# Set all the attributes from the cache:
			# TODO: Does this create copies of data - if so we should mayde delete "attrs" again?
			for key, value in attrs.items():
				setattr(self, key, value)

			# Correct timestamps for light-travel time:
			# http://docs.astropy.org/en/stable/time/#barycentric-and-heliocentric-light-travel-time-corrections
			#star_coord = coordinates.SkyCoord(self.target_pos_ra_J2000, self.target_pos_dec_J2000, unit=units.deg, frame='icrs')
			#tess = coordinates.EarthLocation.from_geocentric(x, y, z)
			#times = time.Time(self.lightcurve['time'], format='mjd', scale='utc', location=tess)
			#self.lightcurve['timecorr'] = times.light_travel_time(star_coord, ephemeris='jpl')
			#self.lightcurve['time'] = times.tdb + self.lightcurve['timecorr']

		elif self.datasource.startswith('tpf'):
			# If the datasource was specified as 'tpf:starid' it means
			# that we should load from the specified starid instead of
			# the starid of the current main target.
			if self.datasource.startswith('tpf:'):
				starid_to_load = int(self.datasource[4:])
				self.datasource = 'tpf'
			else:
				starid_to_load = self.starid

			# Find the target pixel file for this star:
			fname = find_tpf_files(input_folder, starid_to_load)
			if len(fname) == 1:
				fname = fname[0]
			elif len(fname) == 0:
				raise IOError("Target Pixel File not found")
			elif len(fname) > 1:
				raise IOError("Multiple Target Pixel Files found matching pattern")

			# Open the FITS file:
			self.tpf = fits.open(fname, mode='readonly', memmap=True)

			# Load sector, camera and CCD from the FITS header:
			self.sector = self.tpf[0].header['SECTOR']
			self.camera = self.tpf[0].header['CAMERA']
			self.ccd = self.tpf[0].header['CCD']

			# Extract the relevant information from the FITS file:
			self.lightcurve['time'] = Column(self.tpf[1].data.field('TIME'), description='Time', dtype='float64')
			self.lightcurve['timecorr'] = Column(self.tpf[1].data.field('TIMECORR'), description='Barycentric time correction', unit='days', dtype='float32')
			self.lightcurve['cadenceno'] = Column(self.tpf[1].data.field('CADENCENO'), description='Cadence number', dtype='int32')
			self.lightcurve['quality'] = Column(self.tpf[1].data.field('QUALITY'), description='Quality flags', dtype='int32')

			# World Coordinate System solution:
			self.wcs = WCS(header=self.tpf[2].header)

			# Get the positions of the stamp from the FITS header:
			self._max_stamp = (
				self.tpf[2].header['CRVAL2P'] - 1,
				self.tpf[2].header['CRVAL2P'] - 1 + self.tpf[2].header['NAXIS1'],
				self.tpf[2].header['CRVAL1P'] - 1,
				self.tpf[2].header['CRVAL1P'] - 1 + self.tpf[2].header['NAXIS2']
			)
			self.pixel_offset_row = self.tpf[2].header['CRVAL2P'] - 1
			self.pixel_offset_col = self.tpf[2].header['CRVAL1P'] - 1

			logger.debug('Max stamp size: (%d, %d)',
				self._max_stamp[1] - self._max_stamp[0],
				self._max_stamp[2] - self._max_stamp[3]
			)

			# Get info for psf fit Gaussian statistic:
			self.readnoise = self.tpf[1].header.get('READNOIA', 10) # FIXME: This only loads readnoise from channel A!
			self.gain = self.tpf[1].header.get('GAINA', 100) # FIXME: This only loads gain from channel A!
			self.n_readout = self.tpf[1].header.get('NUM_FRM', 900) # Number of frames co-added in each timestamp.

		# The file to load the star catalog from:
		self.catalog_file = os.path.join(input_folder, 'catalog_camera{0:d}_ccd{1:d}.sqlite'.format(self.camera, self.ccd))
		self._catalog = None
		logger.debug('Catalog file: %s', self.catalog_file)

		# Load information about main target:
		conn = sqlite3.connect(self.catalog_file)
		conn.row_factory = sqlite3.Row
		cursor = conn.cursor()
		cursor.execute("SELECT ra,decl,ra_J2000,decl_J2000,tmag FROM catalog WHERE starid={0:d};".format(self.starid))
		target = cursor.fetchone()
		if target is None:
			raise IOError("Star could not be found in catalog: {0:d}".format(self.starid))
		self.target_tmag = target['tmag'] # TESS magnitude of the main target.
		self.target_pos_ra = target['ra'] # Right ascension of the main target at time of observation.
		self.target_pos_dec = target['decl'] # Declination of the main target at time of observation.
		self.target_pos_ra_J2000 = target['ra_J2000'] # Right ascension of the main target at J2000.
		self.target_pos_dec_J2000 = target['decl_J2000'] # Declination of the main target at J2000.
		cursor.execute("SELECT sector,reference_time FROM settings LIMIT 1;")
		target = cursor.fetchone()
		if target is not None:
			self._catalog_reference_time = target['reference_time']
			self.sector = target['sector']
		cursor.close()
		conn.close()

		# Define the columns that have to be filled by the do_photometry method:
		self.Ntimes = len(self.lightcurve['time'])
		self.lightcurve['flux'] = Column(length=self.Ntimes, description='Flux', dtype='float64')
		self.lightcurve['flux_background'] = Column(length=self.Ntimes, description='Background flux', dtype='float64')
		self.lightcurve['pos_centroid'] = Column(length=self.Ntimes, shape=(2,), description='Centroid position', unit='pixels', dtype='float64')

		# Init arrays that will be filled with lightcurve stuff:
		self.final_mask = None # Mask indicating which pixels were used in extraction of lightcurve.
		self.additional_headers = {} # Additional headers to be included in FITS files.

		# Project target position onto the pixel plane:
		self.target_pos_column, self.target_pos_row = self.wcs.all_world2pix(self.target_pos_ra, self.target_pos_dec, 0, ra_dec_order=True)
		if self.datasource.startswith('tpf'):
			self.target_pos_column += self.pixel_offset_col
			self.target_pos_row += self.pixel_offset_row
		logger.info("Target column: %f", self.target_pos_column)
		logger.info("Target row: %f", self.target_pos_row)

		# Init the stamp:
		self._stamp = None
		self.target_pos_column_stamp = None # Main target CCD column position in stamp.
		self.target_pos_row_stamp = None # Main target CCD row position in stamp.
		self._set_stamp()
		self._sumimage = None
		self._images_cube = None
		self._backgrounds_cube = None
		self._pixelflags = None

	def __enter__(self):
		return self

	def __exit__(self, *args):
		self.close()

	def close(self):
		"""Close photometry object and close all associated open file handles."""
		if self.hdf:
			self.hdf.close()
		if self.tpf:
			self.tpf.close()

	def clear_cache(self):
		"""Clear internal cache"""
		global hdf5_cache
		hdf5_cache = {}

	@property
	def status(self):
		"""The status of the photometry. From :py:class:`STATUS`."""
		return self._status

	def default_stamp(self):
		"""
		The default size of the stamp to use.

		The stamp will be centered on the target star position, with
		a width and height specified by this function. The stamp can
		later be resized using :py:func:`resize_stamp`.

		Returns:
			int: Number of rows
			int: Number of columns

		Note:
			This function is only used for FFIs. For postage stamps
			the default stamp is the entire available postage stamp.

		See Also:
			:py:func:`resize_stamp`
		"""

		# Decide how many pixels to use based on lookup tables as a function of Tmag:
		Npixels = np.interp(self.target_tmag, np.array([8.0, 9.0, 10.0, 12.0, 14.0, 16.0]), np.array([350.0, 200.0, 125.0, 100.0, 50.0, 40.0]))
		Nrows = np.maximum(np.ceil(np.sqrt(Npixels)), 10)
		Ncolumns = np.maximum(np.ceil(np.sqrt(Npixels)), 10)
		return Nrows, Ncolumns

	def resize_stamp(self, down=None, up=None, left=None, right=None):
		"""
		Resize the stamp in a given direction.

		Parameters:
			down (int, optional): Number of pixels to extend downwards.
			up (int, optional): Number of pixels to extend upwards.
			left (int, optional): Number of pixels to extend left.
			right (int, optional): Number of pixels to extend right.

		Returns:
			bool: `True` if the stamp could be resized, `False` otherwise.
		"""

		old_stamp = self._stamp

		self._stamp = list(self._stamp)
		if up:
			self._stamp[1] += up
		if down:
			self._stamp[0] -= down
		if left:
			self._stamp[2] -= left
		if right:
			self._stamp[3] += right
		self._stamp = tuple(self._stamp)

		# Count the number of times that we are resizing the stamp:
		self._details['stamp_resizes'] = self._details.get('stamp_resizes', 0) + 1

		# Return if the stamp actually changed:
		return self._set_stamp(old_stamp)

	def _set_stamp(self, compare_stamp=None):
		"""
		The default size of the stamp to use.

		The stamp will be centered on the target star position, with
		a width and height specified by this function. The stamp can
		later be resized using :py:func:`resize_stamp`.

		Parameters:
			compare_stamp (tuple): Stamp to compare against whether anything changed.

		Returns:
			bool: `True` if ``compare_stamp`` is set and has changed. If ``compare_stamp``
			is not provided, always returns `True`.

		See Also:
			:py:func:`resize_stamp`

		Note:
			Stamp is zero-based counted from the TOP of the image.
		"""

		logger = logging.getLogger(__name__)

		if not self._stamp:
			if self.datasource == 'ffi':
				Nrows, Ncolumns = self.default_stamp()
				logger.info("Setting default stamp with sizes (%d,%d)", Nrows, Ncolumns)
				self._stamp = (
					int(np.round(self.target_pos_row)) - Nrows//2,
					int(np.round(self.target_pos_row)) + Nrows//2 + 1,
					int(np.round(self.target_pos_column)) - Ncolumns//2,
					int(np.round(self.target_pos_column)) + Ncolumns//2 + 1
				)
			else:
				Nrows = self._max_stamp[1] - self._max_stamp[0]
				Ncolumns = self._max_stamp[3] - self._max_stamp[2]
				logger.info("Setting default stamp with sizes (%d,%d)", Nrows, Ncolumns)
				self._stamp = self._max_stamp

		# Limit the stamp to not go outside the limits of the images:
		# TODO: We really should have a thourgh cleanup in the self._stamp, self._maxstamp and self.pixel_offset_* mess!
		self._stamp = list(self._stamp)
		if self.datasource == 'ffi':
			self._stamp[0] = int(np.maximum(self._stamp[0], self._max_stamp[0] + self.pixel_offset_row))
			self._stamp[1] = int(np.minimum(self._stamp[1], self._max_stamp[1] + self.pixel_offset_row))
			self._stamp[2] = int(np.maximum(self._stamp[2], self._max_stamp[2] + self.pixel_offset_col))
			self._stamp[3] = int(np.minimum(self._stamp[3], self._max_stamp[3] + self.pixel_offset_col))
		else:
			self._stamp[0] = int(np.maximum(self._stamp[0], self._max_stamp[0]))
			self._stamp[1] = int(np.minimum(self._stamp[1], self._max_stamp[1]))
			self._stamp[2] = int(np.maximum(self._stamp[2], self._max_stamp[2]))
			self._stamp[3] = int(np.minimum(self._stamp[3], self._max_stamp[3]))
		self._stamp = tuple(self._stamp)

		# Sanity checks:
		if self._stamp[0] > self._stamp[1] or self._stamp[2] > self._stamp[3]:
			raise ValueError("Invalid stamp selected")

		# Check if the stamp actually changed:
		if self._stamp == compare_stamp:
			return False

		# Calculate main target position in stamp:
		self.target_pos_row_stamp = self.target_pos_row - self._stamp[0]
		self.target_pos_column_stamp = self.target_pos_column - self._stamp[2]

		# Force sum-image and catalog to be recalculated next time:
		self._sumimage = None
		self._catalog = None
		self._images_cube = None
		self._backgrounds_cube = None
		self._pixelflags = None
		return True

	def get_pixel_grid(self):
		"""
		Returns mesh-grid of the pixels (1-based) in the stamp.

		Returns:
			tuple(cols, rows): Meshgrid of pixel coordinates in the current stamp.
		"""
		return np.meshgrid(
			np.arange(self._stamp[2]+1, self._stamp[3]+1, 1, dtype='int32'),
			np.arange(self._stamp[0]+1, self._stamp[1]+1, 1, dtype='int32')
		)

	@property
	def stamp(self):
		"""
		Tuple indicating the stamps position within the larger image.

		Returns:
			tuple: Tuple of (row_min, row_max, col_min, col_max).
		"""
		return self._stamp

	@property
	def images_cube(self):
		"""
		Image cube containing all the images as a function of time.

		Returns:
			ndarray: Three dimentional array with shape ``(rows, cols, times)``, where
			        ``rows`` is the number of rows in the image, ``cols`` is the number
					   of columns and ``times`` is the number of timestamps.

		Note:
			The images has had the large-scale background subtracted. If needed
			the backgrounds can be added again from :py:func:`backgrounds` or :py:func:`backgrounds_cube`.

		Example:

			>>> pho = BasePhotometry(starid)
			>>> print(pho.images_cube.shape)
			>>>   (10, 10, 1399)

		See Also:
			:py:func:`images`, :py:func:`backgrounds`, :py:func:`backgrounds_cube`
		"""
		if self._images_cube is None:
			if self.datasource == 'ffi':
				ir1 = self._stamp[0] - self.pixel_offset_row
				ir2 = self._stamp[1] - self.pixel_offset_row
				ic1 = self._stamp[2] - self.pixel_offset_col
				ic2 = self._stamp[3] - self.pixel_offset_col
				if self._images_cube_full is None:
					# We dont have an in-memory version of the full cube, so let us
					# create the cube by loading the cutouts of each image:
					self._images_cube = np.empty((ir2-ir1, ic2-ic1, self.Ntimes), dtype='float32')
					for k in range(self.Ntimes):
						self._images_cube[:, :, k] = self.hdf['images/%04d' % k][ir1:ir2, ic1:ic2]
				else:
					# We have an in-memory version of the full cube.
					# TODO: Will this create copy of data in memory?
					self._images_cube = self._images_cube_full[ir1:ir2, ic1:ic2, :]
			else:
				ir1 = self._stamp[0] - self._max_stamp[0]
				ir2 = self._stamp[1] - self._max_stamp[0]
				ic1 = self._stamp[2] - self._max_stamp[2]
				ic2 = self._stamp[3] - self._max_stamp[2]
				self._images_cube = np.empty((ir2-ir1, ic2-ic1, self.Ntimes), dtype='float32')
				for k in range(self.Ntimes):
					self._images_cube[:, :, k] = self.tpf[1].data['FLUX'][k][ir1:ir2, ic1:ic2]

		return self._images_cube

	@property
	def backgrounds_cube(self):
		"""
		Image cube containing all the background-images as a function of time.

		Returns:
			ndarray: Three dimentional array with shape ``(rows, cols, times)``, where
			        ``rows`` is the number of rows in the image, ``cols`` is the number
					   of columns and ``times`` is the number of timestamps.

		Example:

			>>> pho = BasePhotometry(starid)
			>>> print(pho.backgrounds_cube.shape):
			>>>   (10, 10, 1399)

		See Also:
			:py:func:`backgrounds`, :py:func:`images_cube`, :py:func:`images`
		"""
		if self._backgrounds_cube is None:
			if self.datasource == 'ffi':
				ir1 = self._stamp[0] - self.pixel_offset_row
				ir2 = self._stamp[1] - self.pixel_offset_row
				ic1 = self._stamp[2] - self.pixel_offset_col
				ic2 = self._stamp[3] - self.pixel_offset_col
				if self._backgrounds_cube_full is None:
					# We dont have an in-memory version of the full cube, so let us
					# create the cube by loading the cutouts of each image:
					self._backgrounds_cube = np.empty((ir2-ir1, ic2-ic1, self.Ntimes), dtype='float32')
					for k in range(self.Ntimes):
						self._backgrounds_cube[:, :, k] = self.hdf['backgrounds/%04d' % k][ir1:ir2, ic1:ic2]
				else:
					# We have an in-memory version of the full cube.
					# TODO: Will this create copy of data in memory?
					self._backgrounds_cube = self._backgrounds_cube_full[ir1:ir2, ic1:ic2, :]
			else:
				ir1 = self._stamp[0] - self._max_stamp[0]
				ir2 = self._stamp[1] - self._max_stamp[0]
				ic1 = self._stamp[2] - self._max_stamp[2]
				ic2 = self._stamp[3] - self._max_stamp[2]
				self._backgrounds_cube = np.empty((ir2-ir1, ic2-ic1, self.Ntimes), dtype='float32')
				for k in range(self.Ntimes):
					self._backgrounds_cube[:, :, k] = self.tpf[1].data['FLUX_BKG'][k][ir1:ir2, ic1:ic2]

		return self._backgrounds_cube

	@property
	def images(self):
		"""
		Iterator that will loop through the image stamps.

		Returns:
			iterator: Iterator which can be used to loop through the image stamps.

		Note:
			The images has had the large-scale background subtracted. If needed
			the backgrounds can be added again from :py:func:`backgrounds`.

		Note:
			For each image, this function will actually load the necessary
			data from disk, so don't loop through it more than you absolutely
			have to to save I/O.

		Example:

			>>> pho = BasePhotometry(starid)
			>>> for img in pho.images:
			>>> 	print(img)

		See Also:
			:py:func:`images_cube`, :py:func:`backgrounds`
		"""
		# Yield slices from the data-cube as an iterator:
		for k in range(self.Ntimes):
			yield self.images_cube[:, :, k]

	@property
	def backgrounds(self):
		"""
		Iterator that will loop through the background-image stamps.

		Returns:
			iterator: Iterator which can be used to loop through the background-image stamps.

		Note:
			For each image, this function will actually load the necessary
			data from disk, so don't loop through it more than you absolutely
			have to to save I/O.

		Example:

			>>> pho = BasePhotometry(starid)
			>>> for img in pho.backgrounds:
			>>> 	print(img)

		See Also:
			:py:func:`backgrounds_cube`, :py:func:`images`
		"""
		# Yield slices from the data-cube as an iterator:
		for k in range(self.Ntimes):
			yield self.backgrounds_cube[:, :, k]

	@property
	def sumimage(self):
		"""
		Average image.

		Calculated as the mean of all good images (quality=0) as a function of time.
		For FFIs this has been pre-calculated and for postage-stamps it is calculated
		on-the-fly when needed.

		Returns:
			numpy.array: Summed image across all valid timestamps.
		"""
		if self._sumimage is None:
			if self.datasource == 'ffi':
				ir1 = self._stamp[0] - self.pixel_offset_row
				ir2 = self._stamp[1] - self.pixel_offset_row
				ic1 = self._stamp[2] - self.pixel_offset_col
				ic2 = self._stamp[3] - self.pixel_offset_col
				self._sumimage = self._sumimage_full[ir1:ir2, ic1:ic2]
			else:
				self._sumimage = np.zeros((self._stamp[1]-self._stamp[0], self._stamp[3]-self._stamp[2]), dtype='float64')
				Nimg = np.zeros_like(self._sumimage, dtype='int32')
				for k, img in enumerate(self.images):
					if TESSQualityFlags.filter(self.lightcurve['quality'][k]):
						Nimg += np.isfinite(img)
						replace(img, np.nan, 0)
						self._sumimage += img
				self._sumimage /= Nimg

			if self.plot:
				fig = plt.figure()
				ax = fig.add_subplot(111)
				plot_image(self._sumimage, ax=ax, offset_axes=(self._stamp[2], self._stamp[0]))
				ax.plot(self.target_pos_column, self.target_pos_row, 'r+')
				save_figure(os.path.join(self.plot_folder, 'sumimage'), fig=fig)
				plt.close(fig)

		return self._sumimage

	@property
	def pixelflags(self):
		"""
		Flags for each pixel, as defined by the TESS data product manual.

		Returns:
			numpy.array: 2D array of flags for each pixel.
		"""
		if self._pixelflags is None:
			if self.datasource == 'ffi':
				# Make aperture image:
				# TODO: Pixels used in background calculation (value=4)
				cols, rows = self.get_pixel_grid()
				self._pixelflags = np.asarray(np.isfinite(self.sumimage), dtype='int32')
				# Add mapping onto TESS output channels:
				self._pixelflags[(45 <= cols) & (cols <= 556)] += 32 # CCD output A
				self._pixelflags[(557 <= cols) & (cols <= 1068)] += 64 # CCD output B
				self._pixelflags[(1069 <= cols) & (cols <= 1580)] += 128 # CCD output C
				self._pixelflags[(1581 <= cols) & (cols <= 2092)] += 256 # CCD output D
			else:
				# FIXME: Use actual stamp!
				self._pixelflags = np.asarray(self.tpf['APERTURE'].data, dtype='int32')

		return self._pixelflags

	@property
	def catalog(self):
		"""
		Catalog of stars in the current stamp.

		The table contains the following columns:
		 * ``starid``:       TIC identifier.
		 * ``tmag``:         TESS magnitude.
		 * ``ra``:           Right ascension in degrees at time of observation.
		 * ``dec``:          Declination in degrees at time of observation.
		 * ``row``:          Pixel row on CCD.
		 * ``column``:       Pixel column on CCD.
		 * ``row_stamp``:    Pixel row relative to the stamp.
		 * ``column_stamp``: Pixel column relative to the stamp.

		Returns:
			``astropy.table.Table``: Table with all known stars falling within the current stamp.

		Example:
			If ``pho`` is an instance of :py:class:`BasePhotometry`:

			>>> pho.catalog['tmag']
			>>> pho.catalog[('starid', 'tmag', 'row', 'column')]

		See Also:
			:py:func:`catalog_attime`
		"""

		if not self._catalog:
			# Pixel-positions of the corners of the current stamp:
			corners = np.array([
				[self._stamp[2]-0.5, self._stamp[0]-0.5],
				[self._stamp[2]-0.5, self._stamp[1]-0.5],
				[self._stamp[3]-0.5, self._stamp[0]-0.5],
				[self._stamp[3]-0.5, self._stamp[1]-0.5]
			], dtype='float64')
			# Because the TPF world coordinate solution is relative to the stamp,
			# add the pixel offset to these:
			if self.datasource.startswith('tpf'):
				corners[:, 0] -= self.pixel_offset_col
				corners[:, 1] -= self.pixel_offset_row

			# Convert the corners into (ra, dec) coordinates and find the max and min values:
			pixel_scale = 21.0 # Size of single pixel in arcsecs
			buffer_size = 3 # Buffer to add around stamp in pixels
			corners_radec = self.wcs.all_pix2world(corners, 0, ra_dec_order=True)
			radec_min = np.min(corners_radec, axis=0) - buffer_size*pixel_scale/3600.0
			radec_max = np.max(corners_radec, axis=0) + buffer_size*pixel_scale/3600.0

			# Upper and lower bounds on ra and dec:
			ra_min = radec_min[0]
			ra_max = radec_max[0]
			dec_min = radec_min[1]
			dec_max = radec_max[1]

			# Select only the stars within the current stamp:
			conn = sqlite3.connect(self.catalog_file)
			cursor = conn.cursor()
			query = "SELECT starid,ra,decl,tmag FROM catalog WHERE ra BETWEEN :ra_min AND :ra_max AND decl BETWEEN :dec_min AND :dec_max;"
			if dec_min < -90:
				# We are very close to the southern pole
				# Ignore everything about RA
				cursor.execute(query, {
					'ra_min': 0,
					'ra_max': 360,
					'dec_min': -90,
					'dec_max': dec_max
				})
			elif dec_max > 90:
				# We are very close to the northern pole
				# Ignore everything about RA
				cursor.execute(query, {
					'ra_min': 0,
					'ra_max': 360,
					'dec_min': dec_min,
					'dec_max': 90
				})
			elif ra_min < 0:
				cursor.execute("""SELECT starid,ra,decl,tmag FROM catalog WHERE ra <= :ra_max AND decl BETWEEN :dec_min AND :dec_max
				UNION
				SELECT starid,ra,decl,tmag FROM catalog WHERE ra BETWEEN :ra_min AND 360 AND decl BETWEEN :dec_min AND :dec_max;""", {
					'ra_min': 360 - abs(ra_min),
					'ra_max': ra_max,
					'dec_min': dec_min,
					'dec_max': dec_max
				})
			elif ra_max > 360:
				cursor.execute("""SELECT starid,ra,decl,tmag FROM catalog WHERE ra >= :ra_min AND decl BETWEEN :dec_min AND :dec_max
				UNION
				SELECT starid,ra,decl,tmag FROM catalog WHERE ra BETWEEN 0 AND :ra_max AND decl BETWEEN :dec_min AND :dec_max;""", {
					'ra_min': ra_min,
					'ra_max': ra_max - 360,
					'dec_min': dec_min,
					'dec_max': dec_max
				})
			else:
				cursor.execute(query, {
					'ra_min': ra_min,
					'ra_max': ra_max,
					'dec_min': dec_min,
					'dec_max': dec_max
				})

			cat = cursor.fetchall()
			cursor.close()
			conn.close()

			if not cat:
				# Nothing was found. Return an empty table with the correct format:
				self._catalog = Table(
					names=('starid', 'ra', 'dec', 'tmag', 'column', 'row', 'column_stamp', 'row_stamp'),
					dtype=('int64', 'float64', 'float64', 'float32', 'float32', 'float32', 'float32', 'float32')
				)
			else:
				# Convert data to astropy table for further use:
				self._catalog = Table(
					rows=cat,
					names=('starid', 'ra', 'dec', 'tmag'),
					dtype=('int64', 'float64', 'float64', 'float32')
				)

				# Use the WCS to find pixel coordinates of stars in mask:
				pixel_coords = self.wcs.all_world2pix(np.column_stack((self._catalog['ra'], self._catalog['dec'])), 0, ra_dec_order=True)

				# Because the TPF world coordinate solution is relative to the stamp,
				# add the pixel offset to these:
				if self.datasource.startswith('tpf'):
					pixel_coords[:,0] += self.pixel_offset_col
					pixel_coords[:,1] += self.pixel_offset_row

				# Create columns with pixel coordinates:
				col_x = Column(data=pixel_coords[:,0], name='column', dtype='float32')
				col_y = Column(data=pixel_coords[:,1], name='row', dtype='float32')

				# Subtract the positions of the edge of the current stamp:
				pixel_coords[:,0] -= self._stamp[2]
				pixel_coords[:,1] -= self._stamp[0]

				# Add the pixel positions to the catalog table:
				col_x_stamp = Column(data=pixel_coords[:,0], name='column_stamp', dtype='float32')
				col_y_stamp = Column(data=pixel_coords[:,1], name='row_stamp', dtype='float32')

				self._catalog.add_columns([col_x, col_y, col_x_stamp, col_y_stamp])

		return self._catalog

<<<<<<< HEAD
	def catalog_attime(self, time, correct_jitter=True):
		"""
		Catalog of stars, calculated at a given time-stamp, so CCD positions are
		modified according to the measured spacecraft jitter.

		Parameters:
			time (float): Time in MJD when to calculate catalog.
			correct_jitter (boolean): Correct for jitter if true.

		Returns:
			`astropy.table.Table`: Table with the same columns as :py:func:`catalog`, but with ``column``, ``row``, ``column_stamp`` and ``row_stamp`` calculated at the given timestamp.

		See Also:
			:py:func:`catalog`
=======
	@property
	def MovementKernel(self):
		"""
		Movement Kernel which allows calculation of positions on the focal plane as a function of time.
		Instance of :py:class:`image_motion.ImageMovementKernel`.
>>>>>>> 28a2c3e0
		"""
		if self._MovementKernel is None:
			if self.datasource == 'ffi' and 'movement_kernel' in self.hdf:
				self._MovementKernel = ImageMovementKernel(warpmode=self.hdf['movement_kernel'].attrs.get('warpmode'))
				self._MovementKernel.load_series(self.lightcurve['time'], self.hdf['movement_kernel'])
			elif self.datasource.startswith('tpf'):
				# Create translation kernel from the positions provided in the
				# target pixel file.
				# Find the timestamp closest to the reference time:
				refindx = np.searchsorted(self.lightcurve['time'], self._catalog_reference_time, side='left')
				if refindx > 0 and (refindx == len(self.lightcurve['time']) or abs(self._catalog_reference_time - self.lightcurve['time'][refindx-1]) < abs(self._catalog_reference_time - self.lightcurve['time'][refindx])):
					refindx -= 1
				# Load kernels from FITS file, and rescale the reference point:
				kernels = np.column_stack((self.tpf[1].data['POS_CORR1'], self.tpf[1].data['POS_CORR2']))
				kernels[:, 0] -= kernels[refindx, 0]
				kernels[:, 1] -= kernels[refindx, 1]
				# Create kernel:
				self._MovementKernel = ImageMovementKernel(warpmode='translation')
				self._MovementKernel.load_series(self.lightcurve['time'], kernels)
			else:
				# If we reached this point, we dont have enough information to
				# define the ImageMovementKernel, so we should just return the
				# unaltered catalog:
				self._MovementKernel = 'unchanged'

		return self._MovementKernel

	def catalog_attime(self, time):
		"""
		Catalog of stars, calculated at a given time-stamp, so CCD positions are
		modified according to the measured spacecraft jitter.

		Parameters:
			time (float): Time in MJD when to calculate catalog.

		Returns:
			`astropy.table.Table`: Table with the same columns as :py:func:`catalog`, but with ``column``, ``row``, ``column_stamp`` and ``row_stamp`` calculated at the given timestamp.

		See Also:
			:py:func:`catalog`
		"""

		# If we didn't have enough information, just return the unchanged catalog:
		if self.MovementKernel == 'unchanged':
			return self.catalog

		# Get the reference catalog:
		xy = np.column_stack((self.catalog['column'], self.catalog['row']))

		# Lookup the position corrections in CCD coordinates:
		jitter = self.MovementKernel.interpolate(time, xy)

		# Modify the reference catalog:
		cat = deepcopy(self.catalog)
		if correct_jitter:
			cat['column'] += jitter[:, 0]
			cat['row'] += jitter[:, 1]
			cat['column_stamp'] += jitter[:, 0]
			cat['row_stamp'] += jitter[:, 1]

		return cat

	def report_details(self, error=None, skip_targets=None):
		"""
		Report details of the processing back to the overlying scheduler system.

		Parameters:
			error (string): Error message the be logged with the results.
			skip_targets (list): List of starids that can be safely skipped.
		"""

		if skip_targets is not None:
			self._details['skip_targets'] = skip_targets

		if error is not None:
			if 'errors' not in self._details: self._details['errors'] = []
			self._details['errors'].append(error)

	def do_photometry(self):
		"""
		Run photometry algorithm.

		This should fill the following
		* self.lightcurve

		Returns:
			The status of the photometry.

		Raises:
			NotImplementedError
		"""
		raise NotImplementedError("You have to implement the actual lightcurve extraction yourself... Sorry!")


	def photometry(self, *args, **kwargs):
		"""
		Run photometry.

		Will run the :py:func:`do_photometry` method and
		check some of the output and calculate various
		performance metrics.

		See Also:
			:py:func:`do_photometry`
		"""

		# Run the photometry:
		self._status = self.do_photometry(*args, **kwargs)

		# Check that the status has been changed:
		if self._status == STATUS.UNKNOWN:
			raise Exception("STATUS was not set by do_photometry")

		# TODO: Calculate performance metrics
		if self._status in (STATUS.OK, STATUS.WARNING):
			self._details['mean_flux'] = nanmedian(self.lightcurve['flux'])
			self._details['variance'] = ss(self.lightcurve['flux'] - self._details['mean_flux']) / (len(self.lightcurve['flux'])-1)
			self._details['pos_centroid'] = nanmedian(self.lightcurve['pos_centroid'], axis=0)
			if self.final_mask is not None:
				self._details['mask_size'] = int(np.sum(self.final_mask))
			if self.additional_headers and 'AP_CONT' in self.additional_headers:
				self._details['contamination'] = self.additional_headers['AP_CONT'][0]

	def save_lightcurve(self, output_folder=None):
		"""
		Save generated lightcurve to file.

		Parameters:
			output_folder (string, optional): Path to directory where to save lightcurve. If ``None`` the directory specified in the attribute ``output_folder`` is used.

		Returns:
			string: Path to the generated file.
		"""

		# Check if another output folder was provided:
		if output_folder is None:
			output_folder = self.output_folder

		# Make sure that the directory exists:
		if not os.path.exists(output_folder):
			os.makedirs(output_folder)

		# Get the current date for the files:
		now = datetime.datetime.now()

		# Extract which photmetric method is being used by checking the
		# name of the class that is running:
		photmethod = {
			'BasePhotometry': 'base',
			'AperturePhotometry': 'aperture',
			'PSFPhotometry': 'psf',
			'LinPSFPhotometry': 'linpsf',
			'HaloPhotometry': 'halo'
		}.get(self.__class__.__name__, None)

		# Primary FITS header:
		hdu = fits.PrimaryHDU()
		hdu.header['NEXTEND'] = (3, 'number of standard extensions')
		hdu.header['EXTNAME'] = ('PRIMARY', 'name of extension')
		hdu.header['ORIGIN'] = ('TASOC/Aarhus', 'institution responsible for creating this file')
		hdu.header['DATE'] = (now.strftime("%Y-%m-%d"), 'date the file was created')
		hdu.header['TELESCOP'] = ('TESS', 'telescope')
		hdu.header['INSTRUME'] = ('TESS Photometer', 'detector type')
		hdu.header['OBJECT'] = ("TIC {0:d}".format(self.starid), 'string version of TICID')
		hdu.header['TICID'] = (self.starid, 'unique TESS target identifier')
		hdu.header['CAMERA'] = (self.camera, 'Camera number')
		hdu.header['CCD'] = (self.ccd, 'CCD number')
		hdu.header['SECTOR'] = (self.sector, 'Observing sector')
		hdu.header['PHOTMET'] = (photmethod, 'Photometric method used')

		# Versions:
		#hdu.header['VERPIXEL'] = (__version__, 'version of K2P2 pipeline')
		#hdu.header['DATA_REL'] = (__version__, 'version of K2P2 pipeline')

		# Object properties:
		hdu.header['RADESYS'] = ('ICRS', 'reference frame of celestial coordinates')
		hdu.header['EQUINOX'] = (2000.0, 'equinox of celestial coordinate system')
		hdu.header['RA_OBJ'] = (self.target_pos_ra_J2000, '[deg] Right ascension')
		hdu.header['DEC_OBJ'] = (self.target_pos_dec_J2000, '[deg] Declination')
		hdu.header['TESSMAG'] = (self.target_tmag, '[mag] TESS magnitude')

		# Add K2P2 Settings to the header of the file:
		if self.additional_headers:
			for key, value in self.additional_headers.items():
				hdu.header[key] = value

		# Make binary table:
		# Define table columns:
		c1 = fits.Column(name='TIME', format='D', array=self.lightcurve['time'])
		c2 = fits.Column(name='TIMECORR', format='E', array=self.lightcurve['timecorr'])
		c3 = fits.Column(name='CADENCENO', format='J', array=self.lightcurve['cadenceno'])
		c4 = fits.Column(name='FLUX', format='D', unit='e-/s', array=self.lightcurve['flux'])
		c5 = fits.Column(name='FLUX_BKG', format='D', unit='e-/s', array=self.lightcurve['flux_background'])
		c6 = fits.Column(name='QUALITY', format='J', array=self.lightcurve['quality'])
		c7 = fits.Column(name='MOM_CENTR1', format='D', unit='pixels', array=self.lightcurve['pos_centroid'][:, 0]) # column
		c8 = fits.Column(name='MOM_CENTR2', format='D', unit='pixels', array=self.lightcurve['pos_centroid'][:, 1]) # row
		#c10 = fits.Column(name='POS_CORR1', format='E', unit='pixels', array=poscorr1) # column
		#c11 = fits.Column(name='POS_CORR2', format='E', unit='pixels', array=poscorr2) # row

		tbhdu = fits.BinTableHDU.from_columns([c1, c2, c3, c4, c5, c6, c7, c8], name='LIGHTCURVE')

		tbhdu.header['TTYPE1'] = ('TIME', 'column title: data time stamps')
		tbhdu.header['TFORM1'] = ('D', 'column format: 64-bit floating point')
		tbhdu.header['TUNIT1'] = ('BJD', 'column unit: barycenter corrected JD')
		tbhdu.header['TDISP1'] = ('D14.7', 'column display format')

		tbhdu.header['TTYPE2'] = ('TIMECORR', 'column title: barycenter - timeslice correction')
		tbhdu.header['TFORM2'] = ('E', 'column format: 32-bit floating point')
		tbhdu.header['TUNIT2'] = ('d', 'column units: day')
		tbhdu.header['TDISP2'] = ('E13.6', 'column display format')

		tbhdu.header['TTYPE3'] = ('CADENCENO', 'column title: unique cadence number')
		tbhdu.header['TFORM3'] = ('J', 'column format: signed 32-bit integer')
		tbhdu.header['TDISP3'] = ('I10', 'column display format')

		tbhdu.header['TTYPE4'] = ('FLUX', 'column title: photometric flux')
		tbhdu.header['TFORM4'] = ('D', 'column format: 64-bit floating point')
		tbhdu.header['TUNIT4'] = ('e-/s', 'column units: electrons per second')
		tbhdu.header['TDISP4'] = ('E26.17', 'column display format')

		tbhdu.header['TTYPE5'] = ('FLUX_BKG', 'column title: photometric background flux')
		tbhdu.header['TFORM5'] = ('D', 'column format: 64-bit floating point')
		tbhdu.header['TUNIT5'] = ('e-/s', 'column units: electrons per second')
		tbhdu.header['TDISP5'] = ('E26.17', 'column display format')

		tbhdu.header['TTYPE6'] = ('QUALITY', 'column title: photometry quality flag')
		tbhdu.header['TFORM6'] = ('J', 'column format: signed 32-bit integer')
		tbhdu.header['TDISP6'] = ('B16.16', 'column display format')

		tbhdu.header['TTYPE7'] = ('MOM_CENTR1', 'column title: moment-derived column centroid')
		tbhdu.header['TFORM7'] = ('D', 'column format: 64-bit floating point')
		tbhdu.header['TUNIT7'] = ('pixel', 'column units: pixels')
		tbhdu.header['TDISP7'] = ('F10.5', 'column display format')

		tbhdu.header['TTYPE8'] = ('MOM_CENTR2', 'column title: moment-derived row centroid')
		tbhdu.header['TFORM8'] = ('D', 'column format: 64-bit floating point')
		tbhdu.header['TUNIT8'] = ('pixel', 'column units: pixels')
		tbhdu.header['TDISP8'] = ('F10.5', 'column display format')

		#tbhdu.header['TTYPE10'] = ('POS_CORR1', 'column title: column position correction')
		#tbhdu.header['TFORM10'] = ('E', 'column format: 32-bit floating point')
		#tbhdu.header['TUNIT10'] = ('pixel', 'column units: pixels')
		#tbhdu.header['TDISP10'] = ('F14.7', 'column display format')

		#tbhdu.header['TTYPE11'] = ('POS_CORR2', 'column title: row position correction')
		#tbhdu.header['TFORM11'] = ('E', 'column format: 32-bit floating point')
		#tbhdu.header['TUNIT11'] = ('pixel', 'column units: pixels')
		#tbhdu.header['TDISP11'] = ('F14.7', 'column display format')

		tbhdu.header.set('INHERIT', True, 'inherit the primary header', after='TFIELDS')

		# Make aperture image:
		# TODO: Pixels used in background calculation (value=4)
		mask = self.pixelflags
		if self.final_mask is not None:
			mask[self.final_mask] += 10 # 2 + 8

		# Construct FITS header for image extensions:
		wcs = self.wcs[self._stamp[0]:self._stamp[1], self._stamp[2]:self._stamp[3]]
		header = wcs.to_header(relax=True)
		header.set('INHERIT', True, 'inherit the primary header', before=0) # Add inherit header

		# Create aperture image extension:
		img_aperture = fits.ImageHDU(data=mask, header=header, name='APERTURE')

		# Make sumimage image:
		img_sumimage = fits.ImageHDU(data=self.sumimage, header=header, name="SUMIMAGE")

		# File name to save the lightcurve under:
		filename = 'tess{starid:011d}-s{sector:02d}-{cadence:s}-v{version:02d}-tasoc_lc.fits'.format(
			starid=self.starid,
			sector=self.sector,
			cadence={'ffi': 'ffi', 'tpf': '120'}[self.datasource],
			version=0 # FIXME: This needs to be set
		)

		# Write to file:
		filepath = os.path.join(output_folder, filename)
		with fits.HDUList([hdu, tbhdu, img_sumimage, img_aperture]) as hdulist:
			t1 = default_timer()
			hdulist.writeto(filepath, checksum=True, overwrite=True)
			self.report_details(error='I/O Output time: %f' % (default_timer() - t1))

		# Store the output file in the details object for future reference:
		self._details['filepath_lightcurve'] = filepath

		return filepath<|MERGE_RESOLUTION|>--- conflicted
+++ resolved
@@ -910,28 +910,11 @@
 
 		return self._catalog
 
-<<<<<<< HEAD
-	def catalog_attime(self, time, correct_jitter=True):
-		"""
-		Catalog of stars, calculated at a given time-stamp, so CCD positions are
-		modified according to the measured spacecraft jitter.
-
-		Parameters:
-			time (float): Time in MJD when to calculate catalog.
-			correct_jitter (boolean): Correct for jitter if true.
-
-		Returns:
-			`astropy.table.Table`: Table with the same columns as :py:func:`catalog`, but with ``column``, ``row``, ``column_stamp`` and ``row_stamp`` calculated at the given timestamp.
-
-		See Also:
-			:py:func:`catalog`
-=======
 	@property
 	def MovementKernel(self):
 		"""
 		Movement Kernel which allows calculation of positions on the focal plane as a function of time.
 		Instance of :py:class:`image_motion.ImageMovementKernel`.
->>>>>>> 28a2c3e0
 		"""
 		if self._MovementKernel is None:
 			if self.datasource == 'ffi' and 'movement_kernel' in self.hdf:
