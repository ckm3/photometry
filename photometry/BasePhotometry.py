#!/usr/bin/env python
# -*- coding: utf-8 -*-
"""
The basic photometry class for the TASOC Photometry pipeline.
All other specific photometric algorithms will inherit from BasePhotometry.

.. codeauthor:: Rasmus Handberg <rasmush@phys.au.dk>
"""

import numpy as np
import h5py
import sqlite3
import logging
import datetime
import os.path
import glob
import contextlib
import warnings
from copy import deepcopy
from astropy._erfa.core import ErfaWarning
from astropy.io import fits
from astropy.table import Table, Column
from astropy import units
import astropy.coordinates as coord
from astropy.time import Time
from astropy.wcs import WCS
import enum
from bottleneck import nanmedian, nanvar, nanstd, allnan
from .image_motion import ImageMovementKernel
from .quality import TESSQualityFlags, PixelQualityFlags, CorrectorQualityFlags
from .utilities import (find_tpf_files, find_hdf5_files, find_catalog_files, rms_timescale,
	find_nearest, ListHandler)
from .catalog import catalog_sqlite_search_footprint
from .plots import plot_image, plt, save_figure
from .spice import TESS_SPICE
from .version import get_version
from . import fixes

# Filter out annoying warnings:
warnings.filterwarnings('ignore', category=FutureWarning)
warnings.filterwarnings('ignore', category=ErfaWarning, module="astropy")

__version__ = get_version()

__docformat__ = 'restructuredtext'

hdf5_cache = {}

#--------------------------------------------------------------------------------------------------
@enum.unique
class STATUS(enum.Enum):
	"""
	Status indicator of the status of the photometry.
	"""
	UNKNOWN = 0 #: The status is unknown. The actual calculation has not started yet.
	STARTED = 6 #: The calculation has started, but not yet finished.
	OK = 1      #: Everything has gone well.
	ERROR = 2   #: Encountered a catastrophic error that I could not recover from.
	WARNING = 3 #: Something is a bit fishy. Maybe we should try again with a different algorithm?
	ABORT = 4   #: The calculation was aborted.
	SKIPPED = 5 #: The target was skipped because the algorithm found that to be the best solution.

#--------------------------------------------------------------------------------------------------
class BasePhotometry(object):
	"""
	The basic photometry class for the TASOC Photometry pipeline.
	All other specific photometric algorithms will inherit from this.

	Attributes:
		starid (int): TIC number of star being processed.
		input_folder (str): Root directory where files are loaded from.
		output_folder (str): Root directory where output files are saved.
		plot (bool): Indicates wheter plots should be created as part of the output.
		plot_folder (str): Directory where plots are saved to.
		method (str): String indication the method of photometry.

		sector (int): TESS observing sector.
		camera (int): TESS camera (1-4).
		ccd (int): TESS CCD (1-4).
		data_rel (int): Data release number.
		n_readout (int): Number of frames co-added in each timestamp.
		header (dict-like): Primary header, either from TPF or HDF5 files.

		target (dict): Catalog information about the main target.
		target_mag (float): TESS magnitude of the main target.
		target_pos_ra (float): Right ascension of the main target at time of observation.
		target_pos_dec (float): Declination of the main target at time of observation.
		target_pos_ra_J2000 (float): Right ascension of the main target at J2000.
		target_pos_dec_J2000 (float): Declination of the main target at J2000.
		target_pos_column (float): Main target CCD column position.
		target_pos_row (float): Main target CCD row position.
		target_pos_column_stamp (float): Main target CCD column position in stamp.
		target_pos_row_stamp (float): Main target CCD row position in stamp.
		wcs (:class:`astropy.wcs.WCS`): World Coordinate system solution.

		lightcurve (:class:`astropy.table.Table`): Table to be filled with an extracted lightcurve.
		final_phot_mask (numpy.ndarray): Mask indicating which pixels were used in extraction of
			lightcurve. ``True`` if used, ``False`` otherwise.
		final_position_mask (numpy.ndarray): Mask indicating which pixels were used in extraction
			of positions. ``True`` if used, ``False`` otherwise.
		additional_headers (dict): Additional headers to be included in FITS files.

	.. codeauthor:: Rasmus Handberg <rasmush@phys.au.dk>
	"""

	#----------------------------------------------------------------------------------------------
	def __init__(self, starid, input_folder, output_folder, datasource='ffi',
		sector=None, camera=None, ccd=None, plot=False, cache='basic', version=5):
		"""
		Initialize the photometry object.

		Parameters:
			starid (int): TIC number of star to be processed.
			input_folder (string): Root directory where files are loaded from.
			output_folder (string): Root directory where output files are saved.
			datasource (string, optional): Source of the data. Options are ``'ffi'`` or ``'tpf'``.
				Default is ``'ffi'``.
			plot (boolean, optional): Create plots as part of the output. Default is ``False``.
			camera (integer, optional): TESS camera (1-4) to load target from (Only used for FFIs).
			ccd (integer, optional): TESS CCD (1-4) to load target from (Only used for FFIs).
			cache (string, optional): Optional values are ``'none'``, ``'full'``
				or ``'basic'`` (Default).
			version (integer): Data release number to be added to headers. Default=5.

		Raises:
			Exception: If starid could not be found in catalog.
			FileNotFoundError: If input file (HDF5, TPF, Catalog) could not be found.
			ValueError: On invalid datasource.
			ValueError: If ``camera`` and ``ccd`` is not provided together with ``datasource='ffi'``.
		"""

		logger = logging.getLogger(__name__)

		if datasource != 'ffi' and not datasource.startswith('tpf'):
			raise ValueError("Invalid datasource: '%s'" % datasource)
		if cache not in ('basic', 'none', 'full'):
			raise ValueError("Invalid cache: '%s'" % cache)

		# Store the input:
		self.starid = starid
		self.input_folder = os.path.abspath(input_folder)
		self.output_folder_base = os.path.abspath(output_folder)
		self.plot = plot
		self.datasource = datasource
		self.version = version

		# Further checks of inputs:
		if os.path.isfile(self.input_folder):
			self.input_folder = os.path.dirname(self.input_folder)
		if not os.path.isdir(self.input_folder):
			raise FileNotFoundError("Not a valid input directory: '%s'" % self.input_folder)

		# Extract which photometric method that is being used by checking the
		# name of the class that is running:
		self.method = {
			'BasePhotometry': 'base',
			'AperturePhotometry': 'aperture',
			'PSFPhotometry': 'psf',
			'LinPSFPhotometry': 'linpsf',
			'HaloPhotometry': 'halo'
		}.get(self.__class__.__name__, None)

		logger.info('STARID = %d, DATASOURCE = %s, METHOD = %s',
			self.starid, self.datasource, self.method)

		self._status = STATUS.UNKNOWN
		self._details = {}
		self.tpf = None
		self.hdf = None
		self._MovementKernel = None
		self._images_cube_full = None
		self._images_err_cube_full = None
		self._backgrounds_cube_full = None
		self._pixelflags_cube_full = None
		self._sumimage_full = None

		# Add a ListHandler to the logging of the corrections module.
		# This is needed to catch any errors and warnings made by the correctors
		# for ultimately storing them in the TODO-file.
		# https://stackoverflow.com/questions/36408496/python-logging-handler-to-append-to-list
		self.message_queue = []
		handler = ListHandler(message_queue=self.message_queue, level=logging.WARNING)
		formatter = logging.Formatter('%(levelname)s: %(message)s')
		handler.setFormatter(formatter)
		logging.getLogger('photometry').addHandler(handler)

		# Directory where output files will be saved:
		self.output_folder = os.path.join(
			self.output_folder_base,
			self.datasource[:3], # Only three first characters for cases with "tpf:XXXXXX"
			'{0:011d}'.format(self.starid)[:5]
		)

		# Set directory where diagnostics plots should be saved to:
		self.plot_folder = None
		if self.plot:
			self.plot_folder = os.path.join(self.output_folder, 'plots', '{0:011d}'.format(self.starid))
			os.makedirs(self.plot_folder, exist_ok=True)

		# Init table that will be filled with lightcurve stuff:
		self.lightcurve = Table()

		if self.datasource == 'ffi':
			# The camera and CCD should also come as input
			# They will be needed to find the correct input files
			if sector is None or camera is None or ccd is None:
				raise ValueError("SECTOR, CAMERA and CCD keywords must be provided for FFI targets.")

			self.sector = sector # TESS observing sector.
			self.camera = camera # TESS camera.
			self.ccd = ccd # TESS CCD.

			logger.debug('SECTOR = %s', self.sector)
			logger.debug('CAMERA = %s', self.camera)
			logger.debug('CCD = %s', self.ccd)

			# Load stuff from the common HDF5 file:
			filepath_hdf5 = find_hdf5_files(self.input_folder, sector=self.sector, camera=self.camera, ccd=self.ccd)
			if len(filepath_hdf5) != 1:
				raise FileNotFoundError("HDF5 File not found. SECTOR=%d, CAMERA=%d, CCD=%d" % (self.sector, self.camera, self.ccd))
			filepath_hdf5 = filepath_hdf5[0]
			self.filepath_hdf5 = filepath_hdf5

			logger.debug("CACHE = %s", cache)
			load_into_cache = False
			if cache == 'none':
				load_into_cache = True
			else:
				global hdf5_cache
				if filepath_hdf5 not in hdf5_cache:
					hdf5_cache[filepath_hdf5] = {}
					load_into_cache = True
				elif cache == 'full' and hdf5_cache[filepath_hdf5].get('_images_cube_full') is None:
					load_into_cache = True

			# Open the HDF5 file for reading if we are not holding everything in memory:
			if load_into_cache or cache != 'full':
				self.hdf = h5py.File(filepath_hdf5, 'r')

			if load_into_cache:
				logger.debug('Loading basic data into cache...')
				attrs = {}

				# Just a shorthand for the attributes we use as "headers":
				hdr = dict(self.hdf['images'].attrs)
				attrs['header'] = hdr
				attrs['data_rel'] = hdr['DATA_REL'] # Data release number

				# Start filling out the basic vectors:
				self.lightcurve['time'] = Column(self.hdf['time'], description='Time', dtype='float64', unit='TBJD')
				N = len(self.lightcurve['time'])
				self.lightcurve['cadenceno'] = Column(self.hdf['cadenceno'], description='Cadence number', dtype='int32')
				self.lightcurve['quality'] = Column(self.hdf['quality'], description='Quality flags', dtype='int32')
				if 'timecorr' in self.hdf:
					self.lightcurve['timecorr'] = Column(self.hdf['timecorr'], description='Barycentric time correction', unit='days', dtype='float32')
				else:
					self.lightcurve['timecorr'] = Column(np.zeros(N, dtype='float32'), description='Barycentric time correction', unit='days', dtype='float32')

				# Correct timestamp offset that was in early data releases:
				self.lightcurve['time'] = fixes.time_offset(self.lightcurve['time'], hdr, datatype='ffi')

				attrs['lightcurve'] = self.lightcurve

				# World Coordinate System solution:
				if isinstance(self.hdf['wcs'], h5py.Group):
					refindx = self.hdf['wcs'].attrs['ref_frame']
					hdr_string = self.hdf['wcs']['%04d' % refindx][0]
				else:
					hdr_string = self.hdf['wcs'][0]
				if not isinstance(hdr_string, str): hdr_string = hdr_string.decode("utf-8") # For Python 3
				self.wcs = WCS(header=fits.Header().fromstring(hdr_string), relax=True) # World Coordinate system solution.
				attrs['wcs'] = self.wcs

				# Get shape of sumimage from hdf5 file:
				attrs['_max_stamp'] = (0, self.hdf['sumimage'].shape[0], 0, self.hdf['sumimage'].shape[1])
				attrs['pixel_offset_row'] = hdr.get('PIXEL_OFFSET_ROW', 0)
				attrs['pixel_offset_col'] = hdr.get('PIXEL_OFFSET_COLUMN', 44) # Default for TESS data

				# Get info for psf fit Gaussian statistic:
				attrs['readnoise'] = hdr.get('READNOIS', 10)
				attrs['gain'] = hdr.get('GAIN', 100)
				attrs['num_frm'] = hdr.get('NUM_FRM', 900) # Number of frames co-added in each timestamp (Default=TESS).
				attrs['n_readout'] = hdr.get('NREADOUT', int(attrs['num_frm']*(1-2/hdr.get('CRBLKSZ', np.inf)))) # Number of readouts

				# Load MovementKernel into memory:
				attrs['_MovementKernel'] = self.MovementKernel

				# The full sum-image:
				attrs['_sumimage_full'] = np.asarray(self.hdf['sumimage'])

				# Store attr in global variable:
				hdf5_cache[filepath_hdf5] = deepcopy(attrs)

				# If we are doing a full cache (everything in memory) load the image cubes as well.
				# Note that this will take up A LOT of memory!
				if cache == 'full':
					logger.warning('Loading full image cubes into cache...')
					hdf5_cache[filepath_hdf5]['_images_cube_full'] = np.empty((attrs['_max_stamp'][1], attrs['_max_stamp'][3], N), dtype='float32')
					hdf5_cache[filepath_hdf5]['_images_err_cube_full'] = np.empty((attrs['_max_stamp'][1], attrs['_max_stamp'][3], N), dtype='float32')
					hdf5_cache[filepath_hdf5]['_backgrounds_cube_full'] = np.empty((attrs['_max_stamp'][1], attrs['_max_stamp'][3], N), dtype='float32')
					hdf5_cache[filepath_hdf5]['_pixelflags_cube_full'] = np.empty((attrs['_max_stamp'][1], attrs['_max_stamp'][3], N), dtype='uint8')
					for k in range(N):
						hdf5_cache[filepath_hdf5]['_images_cube_full'][:, :, k] = self.hdf['images/%04d' % k]
						hdf5_cache[filepath_hdf5]['_images_err_cube_full'][:, :, k] = self.hdf['images_err/%04d' % k]
						hdf5_cache[filepath_hdf5]['_backgrounds_cube_full'][:, :, k] = self.hdf['backgrounds/%04d' % k]
						hdf5_cache[filepath_hdf5]['_pixelflags_cube_full'][:, :, k] = self.hdf['pixelflags/%04d' % k]

					# We dont need the file anymore!
					self.hdf.close()
					self.hdf = None
			else:
				logger.debug('Loaded data from cache!')
				attrs = hdf5_cache[filepath_hdf5] # Pointer to global variable

			# Set all the attributes from the cache:
			# TODO: Does this create copies of data? - if so we should mayde delete "attrs" again?
			for key, value in attrs.items():
				setattr(self, key, value)

		else:
			# If the datasource was specified as 'tpf:starid' it means
			# that we should load from the specified starid instead of
			# the starid of the current main target.
			if self.datasource.startswith('tpf:'):
				starid_to_load = int(self.datasource[4:])
				self.datasource = 'tpf'
			else:
				starid_to_load = self.starid

			# Find the target pixel file for this star:
			fname = find_tpf_files(self.input_folder, sector=sector, starid=starid_to_load)
			if len(fname) == 1:
				fname = fname[0]
			elif len(fname) == 0:
				raise FileNotFoundError("Target Pixel File not found")
			elif len(fname) > 1:
				raise OSError("Multiple Target Pixel Files found matching pattern")

			# Open the FITS file:
			self.tpf = fits.open(fname, mode='readonly', memmap=True)

			# Load sector, camera and CCD from the FITS header:
			self.header = self.tpf[0].header
			self.sector = self.tpf[0].header['SECTOR']
			self.camera = self.tpf[0].header['CAMERA']
			self.ccd = self.tpf[0].header['CCD']
			self.data_rel = self.tpf[0].header['DATA_REL'] # Data release number

			# Fix for timestamps that are not defined. Simply remove them from the table:
			# This is seen in some file from sector 1.
			indx_good_times = np.isfinite(self.tpf['PIXELS'].data['TIME'])
			self.tpf['PIXELS'].data = self.tpf['PIXELS'].data[indx_good_times]

			# Extract the relevant information from the FITS file:
			self.lightcurve['time'] = Column(self.tpf['PIXELS'].data['TIME'], description='Time', dtype='float64', unit='TBJD')
			self.lightcurve['timecorr'] = Column(self.tpf['PIXELS'].data['TIMECORR'], description='Barycentric time correction', unit='days', dtype='float32')
			self.lightcurve['cadenceno'] = Column(self.tpf['PIXELS'].data['CADENCENO'], description='Cadence number', dtype='int32')
			self.lightcurve['quality'] = Column(self.tpf['PIXELS'].data['QUALITY'], description='Quality flags', dtype='int32')

			# World Coordinate System solution:
			self.wcs = WCS(header=self.tpf['APERTURE'].header, relax=True)

			# Get the positions of the stamp from the FITS header:
			self._max_stamp = (
				self.tpf['APERTURE'].header['CRVAL2P'] - 1,
				self.tpf['APERTURE'].header['CRVAL2P'] - 1 + self.tpf[2].header['NAXIS2'],
				self.tpf['APERTURE'].header['CRVAL1P'] - 1,
				self.tpf['APERTURE'].header['CRVAL1P'] - 1 + self.tpf[2].header['NAXIS1']
			)
			self.pixel_offset_row = self.tpf['APERTURE'].header['CRVAL2P'] - 1
			self.pixel_offset_col = self.tpf['APERTURE'].header['CRVAL1P'] - 1

			logger.debug(
				'Max stamp size: (%d, %d)',
				self._max_stamp[1] - self._max_stamp[0],
				self._max_stamp[3] - self._max_stamp[2]
			)

			# Get info for psf fit Gaussian statistic:
			self.readnoise = self.tpf['PIXELS'].header.get('READNOIA', 10) # FIXME: This only loads readnoise from channel A!
			self.gain = self.tpf['PIXELS'].header.get('GAINA', 100) # FIXME: This only loads gain from channel A!
			self.num_frm = self.tpf['PIXELS'].header.get('NUM_FRM', 60) # Number of frames co-added in each timestamp.
			self.n_readout = self.tpf['PIXELS'].header.get('NREADOUT', 48) # Number of frames co-added in each timestamp.

			# Load stuff from the common HDF5 file:
			filepath_hdf5 = find_hdf5_files(self.input_folder, sector=self.sector, camera=self.camera, ccd=self.ccd)
			if len(filepath_hdf5) != 1:
				raise FileNotFoundError("HDF5 File not found. SECTOR=%d, CAMERA=%d, CCD=%d" % (self.sector, self.camera, self.ccd))
			filepath_hdf5 = filepath_hdf5[0]
			self.hdf = h5py.File(filepath_hdf5, 'r')

<<<<<<< HEAD
			# Correct timestamp offset that was in early data releases:
			self.lightcurve['time'] = fixes.time_offset(self.lightcurve['time'], self.header, datatype='tpf')

		else:
			raise ValueError("Invalid datasource: '%s'" % self.datasource)

=======
>>>>>>> 8e30550d
		# The file to load the star catalog from:
		self.catalog_file = find_catalog_files(self.input_folder, sector=self.sector, camera=self.camera, ccd=self.ccd)
		self._catalog = None
		logger.debug('Catalog file: %s', self.catalog_file)
		if len(self.catalog_file) != 1:
			raise FileNotFoundError("Catalog file not found: SECTOR=%s, CAMERA=%s, CCD=%s" % (self.sector, self.camera, self.ccd))
		self.catalog_file = self.catalog_file[0]

		# Load information about main target:
		with contextlib.closing(sqlite3.connect(self.catalog_file)) as conn:
			conn.row_factory = sqlite3.Row
			cursor = conn.cursor()
			cursor.execute("SELECT ra,decl,ra_J2000,decl_J2000,pm_ra,pm_decl,tmag,teff FROM catalog WHERE starid={0:d};".format(self.starid))
			target = cursor.fetchone()
			if target is None:
				raise Exception("Star could not be found in catalog: {0:d}".format(self.starid))
			self.target = dict(target) # Dictionary of all main target properties.
			self.target_tmag = target['tmag'] # TESS magnitude of the main target.
			self.target_pos_ra = target['ra'] # Right ascension of the main target at time of observation.
			self.target_pos_dec = target['decl'] # Declination of the main target at time of observation.
			self.target_pos_ra_J2000 = target['ra_J2000'] # Right ascension of the main target at J2000.
			self.target_pos_dec_J2000 = target['decl_J2000'] # Declination of the main target at J2000.
			cursor.execute("SELECT sector,reference_time,ticver FROM settings LIMIT 1;")
			target = cursor.fetchone()
			if target is not None:
				self._catalog_reference_time = target['reference_time']
				self.ticver = target['ticver']
			cursor.close()

		# Define the columns that have to be filled by the do_photometry method:
		self.Ntimes = len(self.lightcurve['time'])
		self.lightcurve['flux'] = Column(length=self.Ntimes, description='Flux', dtype='float64')
		self.lightcurve['flux_err'] = Column(length=self.Ntimes, description='Flux Error', dtype='float64')
		self.lightcurve['flux_background'] = Column(length=self.Ntimes, description='Background flux', dtype='float64')
		self.lightcurve['pos_centroid'] = Column(length=self.Ntimes, shape=(2,), description='Centroid position', unit='pixels', dtype='float64')
		self.lightcurve['pos_corr'] = Column(length=self.Ntimes, shape=(2,), description='Position correction', unit='pixels', dtype='float64')

		# Correct timestamps for light-travel time in FFIs:
		# http://docs.astropy.org/en/stable/time/#barycentric-and-heliocentric-light-travel-time-corrections
		if self.datasource == 'ffi':
			# Coordinates of the target as astropy SkyCoord object:
			star_coord = coord.SkyCoord(
				ra=self.target['ra'],
				dec=self.target['decl'],
				unit=units.deg,
				frame='icrs'
			)

			# Use the SPICE kernels to get accurate positions of TESS, to be used in calculating
			# the light-travel-time corrections:
			with TESS_SPICE() as knl:
				# Change the timestamps back to uncorrected JD (TDB) in the TESS frame:
				time_nocorr = np.asarray(self.lightcurve['time'] - self.lightcurve['timecorr'])

				# Use SPICE kernels to get new barycentric time correction for the stars coordinates:
				tm, tc = knl.barycorr(time_nocorr + 2457000, star_coord)
				self.lightcurve['time'] = tm - 2457000
				self.lightcurve['timecorr'] = tc

		# Init arrays that will be filled with lightcurve stuff:
		self.final_phot_mask = None # Mask indicating which pixels were used in extraction of lightcurve.
		self.final_position_mask = None # Mask indicating which pixels were used in extraction of position.
		self.additional_headers = {} # Additional headers to be included in FITS files.

		# Project target position onto the pixel plane:
		self.target_pos_column, self.target_pos_row = self.wcs.all_world2pix(self.target['ra'], self.target['decl'], 0, ra_dec_order=True)
		if self.datasource.startswith('tpf'):
			self.target_pos_column += self.pixel_offset_col
			self.target_pos_row += self.pixel_offset_row
		logger.info("Target column: %f", self.target_pos_column)
		logger.info("Target row: %f", self.target_pos_row)

		# Store the jitter at the target position:
		# TODO: TPF and FFI may end up with slightly different zero-points.
		if self.datasource.startswith('tpf'):
			self.lightcurve['pos_corr'][:] = np.column_stack((self.tpf[1].data['POS_CORR1'], self.tpf[1].data['POS_CORR2']))
		else:
			self.lightcurve['pos_corr'][:] = self.MovementKernel.jitter(self.lightcurve['time'] - self.lightcurve['timecorr'], self.target_pos_column, self.target_pos_row)

		# Init the stamp:
		self._stamp = None
		self.target_pos_column_stamp = None # Main target CCD column position in stamp.
		self.target_pos_row_stamp = None # Main target CCD row position in stamp.
		self._set_stamp()
		self._sumimage = None
		self._images_cube = None
		self._images_err_cube = None
		self._backgrounds_cube = None
		self._pixelflags_cube = None
		self._aperture = None

	#----------------------------------------------------------------------------------------------
	def __enter__(self):
		return self

	#----------------------------------------------------------------------------------------------
	def __exit__(self, *args):
		self.close()

	#----------------------------------------------------------------------------------------------
	def __del__(self):
		self.close()

	#----------------------------------------------------------------------------------------------
	def close(self):
		"""Close photometry object and close all associated open file handles."""
		if hasattr(self, 'hdf') and self.hdf:
			self.hdf.close()
		if hasattr(self, 'tpf') and self.tpf:
			self.tpf.close()

	#----------------------------------------------------------------------------------------------
	def clear_cache(self):
		"""Clear internal cache"""
		global hdf5_cache
		hdf5_cache = {}

	#----------------------------------------------------------------------------------------------
	@property
	def status(self):
		"""The status of the photometry. From :py:class:`STATUS`."""
		return self._status

	#----------------------------------------------------------------------------------------------
	def default_stamp(self):
		"""
		The default size of the stamp to use.

		The stamp will be centered on the target star position, with
		a width and height specified by this function. The stamp can
		later be resized using :py:func:`resize_stamp`.

		Returns:
			int: Number of rows
			int: Number of columns

		Note:
			This function is only used for FFIs. For postage stamps
			the default stamp is the entire available postage stamp.

		See Also:
			:py:func:`resize_stamp`
		"""
		# Decide how many pixels to use based on lookup tables as a function of Tmag:
		tmag = np.array([0.0, 0.52631579, 1.05263158, 1.57894737, 2.10526316,
			2.63157895, 3.15789474, 3.68421053, 4.21052632, 4.73684211,
			5.26315789, 5.78947368, 6.31578947, 6.84210526, 7.36842105,
			7.89473684, 8.42105263, 8.94736842, 9.47368421, 10.0, 13.0])

		height = np.array([831.98319063, 533.58494422, 344.0840884, 223.73963332,
			147.31365728, 98.77856016, 67.95585074, 48.38157414,
			35.95072974, 28.05639497, 23.043017, 19.85922009,
			17.83731732, 16.5532873, 15.73785092, 15.21999971,
			14.89113301, 14.68228285, 14.54965042, 14.46542084, 14.0])

		width = np.array([157.71602062, 125.1238281, 99.99440209, 80.61896267,
			65.6799962, 54.16166547, 45.28073365, 38.4333048,
			33.15375951, 28.05639497, 23.043017, 19.85922009,
			17.83731732, 16.5532873, 15.73785092, 15.21999971,
			14.89113301, 14.68228285, 14.54965042, 14.46542084, 14.0])

		Ncolumns = np.interp(self.target['tmag'], tmag, width)
		Nrows = np.interp(self.target['tmag'], tmag, height)

		# Round off and make sure we have minimum 15 pixels:
		Nrows = np.maximum(np.ceil(Nrows), 15)
		Ncolumns = np.maximum(np.ceil(Ncolumns), 15)
		return Nrows, Ncolumns

	#----------------------------------------------------------------------------------------------
	def resize_stamp(self, down=None, up=None, left=None, right=None, width=None, height=None):
		"""
		Resize the stamp in a given direction.

		Parameters:
			down (int, optional): Number of pixels to extend downwards.
			up (int, optional): Number of pixels to extend upwards.
			left (int, optional): Number of pixels to extend left.
			right (int, optional): Number of pixels to extend right.
			width (int, optional): Set the width of the stamp to this number of pixels.
				This takes presendence over ``left`` and ``right`` if they are also provided.
			height (int, optional): Set the height of the stamp to this number of pixels.
				This takes presendence over ``up`` and ``down`` if they are also provided.

		Returns:
			bool: `True` if the stamp could be resized, `False` otherwise.
		"""

		old_stamp = self._stamp

		self._stamp = list(self._stamp)
		if up:
			self._stamp[1] += up
		if down:
			self._stamp[0] -= down
		if left:
			self._stamp[2] -= left
		if right:
			self._stamp[3] += right
		if height:
			self._stamp[0] = int(np.round(self.target_pos_row)) - height//2
			self._stamp[1] = int(np.round(self.target_pos_row)) + height//2 + 1
		if width:
			self._stamp[2] = int(np.round(self.target_pos_column)) - width//2
			self._stamp[3] = int(np.round(self.target_pos_column)) + width//2 + 1
		self._stamp = tuple(self._stamp)

		# Set stamp and check if the stamp actually changed:
		stamp_changed = self._set_stamp(compare_stamp=old_stamp)

		# Count the number of times that we are resizing the stamp:
		if stamp_changed:
			self._details['stamp_resizes'] = self._details.get('stamp_resizes', 0) + 1

		# Return if the stamp actually changed:
		return stamp_changed

	#----------------------------------------------------------------------------------------------
	def _set_stamp(self, compare_stamp=None):
		"""
		The default size of the stamp to use.

		The stamp will be centered on the target star position, with
		a width and height specified by this function. The stamp can
		later be resized using :py:func:`resize_stamp`.

		Parameters:
			compare_stamp (tuple): Stamp to compare against whether anything changed.

		Returns:
			bool: `True` if ``compare_stamp`` is set and has changed. If ``compare_stamp``
			is not provided, always returns `True`.

		See Also:
			:py:func:`resize_stamp`

		Note:
			Stamp is zero-based counted from the TOP of the image.
		"""

		logger = logging.getLogger(__name__)

		if not self._stamp:
			if self.datasource == 'ffi':
				Nrows, Ncolumns = self.default_stamp()
				logger.info("Setting default stamp with sizes (%d,%d)", Nrows, Ncolumns)
				self._stamp = (
					int(np.round(self.target_pos_row)) - Nrows//2,
					int(np.round(self.target_pos_row)) + Nrows//2 + 1,
					int(np.round(self.target_pos_column)) - Ncolumns//2,
					int(np.round(self.target_pos_column)) + Ncolumns//2 + 1
				)
			else:
				Nrows = self._max_stamp[1] - self._max_stamp[0]
				Ncolumns = self._max_stamp[3] - self._max_stamp[2]
				logger.info("Setting default stamp with sizes (%d,%d)", Nrows, Ncolumns)
				self._stamp = self._max_stamp

		# Limit the stamp to not go outside the limits of the images:
		# TODO: We really should have a thourgh cleanup in the self._stamp, self._maxstamp and self.pixel_offset_* mess!
		self._stamp = list(self._stamp)
		if self.datasource == 'ffi':
			self._stamp[0] = int(np.maximum(self._stamp[0], self._max_stamp[0] + self.pixel_offset_row))
			self._stamp[1] = int(np.minimum(self._stamp[1], self._max_stamp[1] + self.pixel_offset_row))
			self._stamp[2] = int(np.maximum(self._stamp[2], self._max_stamp[2] + self.pixel_offset_col))
			self._stamp[3] = int(np.minimum(self._stamp[3], self._max_stamp[3] + self.pixel_offset_col))
		else:
			self._stamp[0] = int(np.maximum(self._stamp[0], self._max_stamp[0]))
			self._stamp[1] = int(np.minimum(self._stamp[1], self._max_stamp[1]))
			self._stamp[2] = int(np.maximum(self._stamp[2], self._max_stamp[2]))
			self._stamp[3] = int(np.minimum(self._stamp[3], self._max_stamp[3]))
		self._stamp = tuple(self._stamp)

		# Sanity checks:
		if self._stamp[0] > self._stamp[1] or self._stamp[2] > self._stamp[3]:
			raise ValueError("Invalid stamp selected")

		# Store the stamp in details:
		self._details['stamp'] = self._stamp

		# Check if the stamp actually changed:
		if self._stamp == compare_stamp:
			return False

		# Calculate main target position in stamp:
		self.target_pos_row_stamp = self.target_pos_row - self._stamp[0]
		self.target_pos_column_stamp = self.target_pos_column - self._stamp[2]

		# Force sum-image and catalog to be recalculated next time:
		self._sumimage = None
		self._catalog = None
		self._images_cube = None
		self._backgrounds_cube = None
		self._pixelflags_cube = None
		self._aperture = None
		return True

	#----------------------------------------------------------------------------------------------
	def get_pixel_grid(self):
		"""
		Returns mesh-grid of the pixels (1-based) in the stamp.

		Returns:
			tuple(cols, rows): Meshgrid of pixel coordinates in the current stamp.
		"""
		return np.meshgrid(
			np.arange(self._stamp[2]+1, self._stamp[3]+1, 1, dtype='int32'),
			np.arange(self._stamp[0]+1, self._stamp[1]+1, 1, dtype='int32')
		)

	#----------------------------------------------------------------------------------------------
	@property
	def stamp(self):
		"""
		Tuple indicating the stamps position within the larger image.

		Returns:
			tuple: Tuple of (row_min, row_max, col_min, col_max).
		"""
		return self._stamp

	#----------------------------------------------------------------------------------------------
	def _load_cube(self, tpf_field='FLUX', hdf_group='images', full_cube=None):
		"""
		Load data cube into memory from TPF and HDF5 files depending on datasource.
		"""
		if self.datasource == 'ffi':
			ir1 = self._stamp[0] - self.pixel_offset_row
			ir2 = self._stamp[1] - self.pixel_offset_row
			ic1 = self._stamp[2] - self.pixel_offset_col
			ic2 = self._stamp[3] - self.pixel_offset_col
			if full_cube is None:
				# We dont have an in-memory version of the full cube, so let us
				# create the cube by loading the cutouts of each image:
				cube = np.empty((ir2-ir1, ic2-ic1, self.Ntimes), dtype='float32')
				if hdf_group in self.hdf:
					for k in range(self.Ntimes):
						cube[:, :, k] = self.hdf[hdf_group + '/%04d' % k][ir1:ir2, ic1:ic2]
				else:
					cube[:, :, :] = np.NaN
			else:
				# We have an in-memory version of the full cube.
				# TODO: Will this create copy of data in memory?
				cube = full_cube[ir1:ir2, ic1:ic2, :]
		else:
			ir1 = self._stamp[0] - self._max_stamp[0]
			ir2 = self._stamp[1] - self._max_stamp[0]
			ic1 = self._stamp[2] - self._max_stamp[2]
			ic2 = self._stamp[3] - self._max_stamp[2]
			cube = np.empty((ir2-ir1, ic2-ic1, self.Ntimes), dtype='float32')
			for k in range(self.Ntimes):
				cube[:, :, k] = self.tpf['PIXELS'].data[tpf_field][k][ir1:ir2, ic1:ic2]

		return cube

	#----------------------------------------------------------------------------------------------
	@property
	def images_cube(self):
		"""
		Image cube containing all the images as a function of time.

		Returns:
			ndarray: Three dimentional array with shape ``(rows, cols, times)``, where
				``rows`` is the number of rows in the image, ``cols`` is the number
				of columns and ``times`` is the number of timestamps.

		Note:
			The images has had the large-scale background subtracted. If needed
			the backgrounds can be added again from :py:meth:`backgrounds`
			or :py:meth:`backgrounds_cube`.

		Example:

			>>> pho = BasePhotometry(starid)
			>>> print(pho.images_cube.shape)
			>>>   (10, 10, 1399)

		See Also:
			:py:meth:`images`, :py:meth:`backgrounds`, :py:meth:`backgrounds_cube`
		"""
		if self._images_cube is None:
			self._images_cube = self._load_cube(tpf_field='FLUX', hdf_group='images', full_cube=self._images_cube_full)
		return self._images_cube

	#----------------------------------------------------------------------------------------------
	@property
	def images_err_cube(self):
		"""
		Image cube containing all the uncertainty images as a function of time.

		Returns:
			ndarray: Three dimentional array with shape ``(rows, cols, times)``, where
				``rows`` is the number of rows in the image, ``cols`` is the number
				of columns and ``times`` is the number of timestamps.

		Example:

			>>> pho = BasePhotometry(starid)
			>>> print(pho.images_err_cube.shape)
			>>>   (10, 10, 1399)

		See Also:
			:py:meth:`images`, :py:meth:`backgrounds`, :py:meth:`backgrounds_cube`
		"""
		if self._images_err_cube is None:
			self._images_err_cube = self._load_cube(tpf_field='FLUX_ERR', hdf_group='images_err', full_cube=self._images_err_cube_full)
		return self._images_err_cube

	#----------------------------------------------------------------------------------------------
	@property
	def backgrounds_cube(self):
		"""
		Image cube containing all the background images as a function of time.

		Returns:
			ndarray: Three dimentional array with shape ``(rows, cols, times)``, where
				``rows`` is the number of rows in the image, ``cols`` is the number
				of columns and ``times`` is the number of timestamps.

		Example:

			>>> pho = BasePhotometry(starid)
			>>> print(pho.backgrounds_cube.shape):
			>>>   (10, 10, 1399)

		See Also:
			:py:meth:`backgrounds`, :py:meth:`images_cube`, :py:meth:`images`
		"""
		if self._backgrounds_cube is None:
			self._backgrounds_cube = self._load_cube(tpf_field='FLUX_BKG', hdf_group='backgrounds', full_cube=self._backgrounds_cube_full)
		return self._backgrounds_cube

	#----------------------------------------------------------------------------------------------
	@property
	def pixelflags_cube(self):
		"""
		Cube containing all pixel flag images as a function of time.

		Returns:
			ndarray: Three dimentional array with shape ``(rows, cols, ffi_times)``, where
				``rows`` is the number of rows in the image, ``cols`` is the number
				of columns and ``ffi_times`` is the number of timestamps in the FFIs.

		Note:
			This function will only return flags on the timestamps of the FFIs, even though
			an TPF is being processed.

		Example:

			>>> pho = BasePhotometry(starid)
			>>> print(pho.pixelflags_cube.shape):
			>>>   (10, 10, 1399)

		See Also:
			:py:meth:`pixelflags`, :py:meth:`backgrounds_cube`, :py:meth:`images_cube`.
		"""
		if self._pixelflags_cube is None:
			# We can't used the _loac_cube function here, since we always have
			# to load from the HDF5 file, even though we are running an TPF.
			if self._pixelflags_cube_full is None:
				ir1 = self._stamp[0] - self.hdf['images'].attrs.get('PIXEL_OFFSET_ROW', 0)
				ir2 = self._stamp[1] - self.hdf['images'].attrs.get('PIXEL_OFFSET_ROW', 0)
				ic1 = self._stamp[2] - self.hdf['images'].attrs.get('PIXEL_OFFSET_COLUMN', 44)
				ic2 = self._stamp[3] - self.hdf['images'].attrs.get('PIXEL_OFFSET_COLUMN', 44)

				# We dont have an in-memory version of the full cube, so let us
				# create the cube by loading the cutouts of each image:
				cube = np.empty((ir2-ir1, ic2-ic1, len(self.hdf['time'])), dtype='uint8')
				if 'pixel_flags' in self.hdf:
					for k in range(len(self.hdf['time'])):
						cube[:, :, k] = self.hdf['pixel_flags/%04d' % k][ir1:ir2, ic1:ic2]
				else:
					cube[:, :, :] = 0
			else:
				# We have an in-memory version of the full cube.
				# TODO: Will this create copy of data in memory?
				cube = self._pixelflags_cube_full[ir1:ir2, ic1:ic2, :]

			self._pixelflags_cube = cube

		return self._pixelflags_cube

	#----------------------------------------------------------------------------------------------
	@property
	def pixelflags(self):
		"""
		Iterator that will loop through the pixel flag images.

		Returns:
			iterator: Iterator which can be used to loop through the pixel flags images.

		Example:

			>>> pho = BasePhotometry(starid)
			>>> for img in pho.pixelflags:
			>>> 	print(img)

		See Also:
			:py:meth:`pixelflags_cube`, :py:meth:`images`, :py:meth:`backgrounds`
		"""
		# Yield slices from the data-cube as an iterator:
		if self.datasource == 'ffi':
			for k in range(self.Ntimes):
				yield self.pixelflags_cube[:, :, k]
		else:
			hdf_times = np.asarray(self.hdf['time']) - np.asarray(self.hdf['timecorr'])
			for k in range(self.Ntimes):
				indx = find_nearest(hdf_times, self.lightcurve['time'][k] - self.lightcurve['timecorr'][k])
				yield self.pixelflags_cube[:, :, indx]

	#----------------------------------------------------------------------------------------------
	@property
	def images(self):
		"""
		Iterator that will loop through the image stamps.

		Returns:
			iterator: Iterator which can be used to loop through the image stamps.

		Note:
			The images has had the large-scale background subtracted. If needed
			the backgrounds can be added again from :py:meth:`backgrounds`.

		Note:
			For each image, this function will actually load the necessary
			data from disk, so don't loop through it more than you absolutely
			have to to save I/O.

		Example:

			>>> pho = BasePhotometry(starid)
			>>> for img in pho.images:
			>>> 	print(img)

		See Also:
			:py:meth:`images_cube`, :py:meth:`images_err`, :py:meth:`backgrounds`
		"""
		# Yield slices from the data-cube as an iterator:
		for k in range(self.Ntimes):
			yield self.images_cube[:, :, k]

	#----------------------------------------------------------------------------------------------
	@property
	def images_err(self):
		"""
		Iterator that will loop through the uncertainty image stamps.

		Returns:
			iterator: Iterator which can be used to loop through the uncertainty image stamps.

		Example:

			>>> pho = BasePhotometry(starid)
			>>> for imgerr in pho.images_err:
			>>> 	print(imgerr)

		See Also:
			:py:meth:`images_err_cube`, :py:meth:`images`, :py:meth:`images_cube`, :py:meth:`backgrounds`
		"""
		# Yield slices from the data-cube as an iterator:
		for k in range(self.Ntimes):
			yield self.images_err_cube[:, :, k]

	#----------------------------------------------------------------------------------------------
	@property
	def backgrounds(self):
		"""
		Iterator that will loop through the background-image stamps.

		Returns:
			iterator: Iterator which can be used to loop through the background-image stamps.

		Note:
			For each image, this function will actually load the necessary
			data from disk, so don't loop through it more than you absolutely
			have to to save I/O.

		Example:

			>>> pho = BasePhotometry(starid)
			>>> for img in pho.backgrounds:
			>>> 	print(img)

		See Also:
			:py:meth:`backgrounds_cube`, :py:meth:`images`
		"""
		# Yield slices from the data-cube as an iterator:
		for k in range(self.Ntimes):
			yield self.backgrounds_cube[:, :, k]

	#----------------------------------------------------------------------------------------------
	@property
	def sumimage(self):
		"""
		Average image.

		Calculated as the mean of all good images (quality=0) as a function of time.
		For FFIs this has been pre-calculated and for postage-stamps it is calculated
		on-the-fly when needed.

		Returns:
			numpy.array: Summed image across all valid timestamps.
		"""
		if self._sumimage is None:
			if self.datasource == 'ffi':
				ir1 = self._stamp[0] - self.pixel_offset_row
				ir2 = self._stamp[1] - self.pixel_offset_row
				ic1 = self._stamp[2] - self.pixel_offset_col
				ic2 = self._stamp[3] - self.pixel_offset_col
				self._sumimage = self._sumimage_full[ir1:ir2, ic1:ic2]
			else:
				self._sumimage = np.zeros((self._stamp[1]-self._stamp[0], self._stamp[3]-self._stamp[2]), dtype='float64')
				Nimg = np.zeros_like(self._sumimage, dtype='int32')
				for k, img in enumerate(self.images):
					if TESSQualityFlags.filter(self.lightcurve['quality'][k]):
						isgood = np.isfinite(img)
						img[~isgood] = 0
						Nimg += np.asarray(isgood, dtype='int32')
						self._sumimage += img

				isgood = (Nimg > 0)
				self._sumimage[isgood] /= Nimg[isgood]
				self._sumimage[~isgood] = np.NaN

			if self.plot:
				fig, ax = plt.subplots()
				plot_image(self._sumimage, ax=ax, offset_axes=(self._stamp[2]+1, self._stamp[0]+1),
					xlabel='Pixel Column Number', ylabel='Pixel Row Number', cbar='right')
				ax.plot(self.target_pos_column + 1, self.target_pos_row + 1, 'r+')
				save_figure(os.path.join(self.plot_folder, 'sumimage'), fig=fig)
				plt.close(fig)

		return self._sumimage

	#----------------------------------------------------------------------------------------------
	@property
	def aperture(self):
		"""
		Flags for each pixel, as defined by the TESS data product manual.

		Returns:
			numpy.array: 2D array of flags for each pixel.
		"""
		if self._aperture is None:
			if self.datasource == 'ffi':
				# Make aperture image:
				cols, rows = self.get_pixel_grid()
				self._aperture = np.asarray(np.isfinite(self.sumimage), dtype='int32')

				# Add mapping onto TESS output channels:
				self._aperture[(45 <= cols) & (cols <= 556)] |= 32 # CCD output A
				self._aperture[(557 <= cols) & (cols <= 1068)] |= 64 # CCD output B
				self._aperture[(1069 <= cols) & (cols <= 1580)] |= 128 # CCD output C
				self._aperture[(1581 <= cols) & (cols <= 2092)] |= 256 # CCD output D

				# Add information about which pixels were used for background calculation:
				if 'backgrounds_pixels_used' in self.hdf:
					# Coordinates in the FFI of image:
					ir1 = self._stamp[0] - self.pixel_offset_row
					ir2 = self._stamp[1] - self.pixel_offset_row
					ic1 = self._stamp[2] - self.pixel_offset_col
					ic2 = self._stamp[3] - self.pixel_offset_col
					# Extract the subimage of which pixels were used in background:
					bpu = self.hdf['backgrounds_pixels_used'][ir1:ir2, ic1:ic2]
					self._aperture[bpu] |= 4
			else:
				# Load the aperture from the TPF:
				ir1 = self._stamp[0] - self._max_stamp[0]
				ir2 = self._stamp[1] - self._max_stamp[0]
				ic1 = self._stamp[2] - self._max_stamp[2]
				ic2 = self._stamp[3] - self._max_stamp[2]
				self._aperture = np.asarray(self.tpf['APERTURE'].data[ir1:ir2, ic1:ic2], dtype='int32')

				# Remove the flags for SPOC mask and centroids:
				self._aperture[(self._aperture & 2) != 0] -= 2
				self._aperture[(self._aperture & 8) != 0] -= 8

		return self._aperture

	#----------------------------------------------------------------------------------------------
	@property
	def catalog(self):
		"""
		Catalog of stars in the current stamp.

		The table contains the following columns:
		* ``starid``: TIC identifier.
		* ``tmag``: TESS magnitude.
		* ``ra``: Right ascension in degrees at time of observation.
		* ``dec``: Declination in degrees at time of observation.
		* ``row``: Pixel row on CCD.
		* ``column``: Pixel column on CCD.
		* ``row_stamp``: Pixel row relative to the stamp.
		* ``column_stamp``: Pixel column relative to the stamp.

		Returns:
			``astropy.table.Table``: Table with all known stars falling within the current stamp.

		Example:
			If ``pho`` is an instance of :py:class:`BasePhotometry`:

			>>> pho.catalog['tmag']
			>>> pho.catalog[('starid', 'tmag', 'row', 'column')]

		See Also:
			:py:meth:`catalog_attime`
		"""

		if not self._catalog:
			# Pixel-positions of the corners of the current stamp:
			corners = np.array([
				[self._stamp[2]-0.5, self._stamp[0]-0.5],
				[self._stamp[2]-0.5, self._stamp[1]-0.5],
				[self._stamp[3]-0.5, self._stamp[0]-0.5],
				[self._stamp[3]-0.5, self._stamp[1]-0.5]
			], dtype='float64')
			# Because the TPF world coordinate solution is relative to the stamp,
			# add the pixel offset to these:
			if self.datasource.startswith('tpf'):
				corners[:, 0] -= self.pixel_offset_col
				corners[:, 1] -= self.pixel_offset_row

			corners_radec = self.wcs.all_pix2world(corners, 0, ra_dec_order=True)

			# Select only the stars within the current stamp:
			# TODO: Change to opening in read-only mode: sqlite3.connect("file:" + self.catalog_file + "?mode=ro", uri=True). Requires Python 3.4
			with contextlib.closing(sqlite3.connect(self.catalog_file)) as conn:
				cursor = conn.cursor()
				cat = catalog_sqlite_search_footprint(cursor, corners_radec, columns='starid,ra,decl,tmag', buffer_size=5)
				cursor.close()

			if not cat:
				# Nothing was found. Return an empty table with the correct format:
				self._catalog = Table(
					names=('starid', 'ra', 'dec', 'tmag', 'column', 'row', 'column_stamp', 'row_stamp'),
					dtype=('int64', 'float64', 'float64', 'float32', 'float32', 'float32', 'float32', 'float32')
				)
			else:
				# Convert data to astropy table for further use:
				self._catalog = Table(
					rows=cat,
					names=('starid', 'ra', 'dec', 'tmag'),
					dtype=('int64', 'float64', 'float64', 'float32')
				)

				# Use the WCS to find pixel coordinates of stars in mask:
				pixel_coords = self.wcs.all_world2pix(np.column_stack((self._catalog['ra'], self._catalog['dec'])), 0, ra_dec_order=True)

				# Because the TPF world coordinate solution is relative to the stamp,
				# add the pixel offset to these:
				if self.datasource.startswith('tpf'):
					pixel_coords[:,0] += self.pixel_offset_col
					pixel_coords[:,1] += self.pixel_offset_row

				# Create columns with pixel coordinates:
				col_x = Column(data=pixel_coords[:,0], name='column', dtype='float32')
				col_y = Column(data=pixel_coords[:,1], name='row', dtype='float32')

				# Subtract the positions of the edge of the current stamp:
				pixel_coords[:,0] -= self._stamp[2]
				pixel_coords[:,1] -= self._stamp[0]

				# Add the pixel positions to the catalog table:
				col_x_stamp = Column(data=pixel_coords[:,0], name='column_stamp', dtype='float32')
				col_y_stamp = Column(data=pixel_coords[:,1], name='row_stamp', dtype='float32')

				self._catalog.add_columns([col_x, col_y, col_x_stamp, col_y_stamp])

		return self._catalog

	#----------------------------------------------------------------------------------------------
	@property
	def MovementKernel(self):
		"""
		Movement Kernel which allows calculation of positions on the focal plane as a function of time.
		Instance of :py:class:`image_motion.ImageMovementKernel`.
		"""
		if self._MovementKernel is None:
			default_movement_kernel = 'wcs' # The default kernel to use - set to 'hdf5' if we should use the one from prepare instead
			if self.datasource == 'ffi' and default_movement_kernel == 'wcs' and isinstance(self.hdf['wcs'], h5py.Group):
				self._MovementKernel = ImageMovementKernel(warpmode='wcs', wcs_ref=self.wcs)
				self._MovementKernel.load_series(self.lightcurve['time'] - self.lightcurve['timecorr'], [self.hdf['wcs'][dset][0] for dset in self.hdf['wcs']])
			elif self.datasource == 'ffi' and 'movement_kernel' in self.hdf:
				self._MovementKernel = ImageMovementKernel(warpmode=self.hdf['movement_kernel'].attrs.get('warpmode'))
				self._MovementKernel.load_series(self.lightcurve['time'] - self.lightcurve['timecorr'], self.hdf['movement_kernel'])
			elif self.datasource.startswith('tpf'):
				# Create translation kernel from the positions provided in the
				# target pixel file.
				# Load kernels from FITS file:
				kernels = np.column_stack((self.tpf[1].data['POS_CORR1'], self.tpf[1].data['POS_CORR2']))
				indx = np.isfinite(self.lightcurve['time']) & np.all(np.isfinite(kernels), axis=1)
				times = self.lightcurve['time'][indx] - self.lightcurve['timecorr'][indx]
				kernels = kernels[indx]
				# Find the timestamp closest to the reference time:
				refindx = find_nearest(times, self._catalog_reference_time)
				# Rescale kernels to the reference point:
				kernels = np.column_stack((self.tpf[1].data['POS_CORR1'][indx], self.tpf[1].data['POS_CORR2'][indx]))
				kernels[:, 0] -= kernels[refindx, 0]
				kernels[:, 1] -= kernels[refindx, 1]
				# Create kernel object:
				self._MovementKernel = ImageMovementKernel(warpmode='translation')
				self._MovementKernel.load_series(times, kernels)
			else:
				# If we reached this point, we dont have enough information to
				# define the ImageMovementKernel, so we should just return the
				# unaltered catalog:
				self._MovementKernel = ImageMovementKernel(warpmode='unchanged')

		return self._MovementKernel

	#----------------------------------------------------------------------------------------------
	def catalog_attime(self, time):
		"""
		Catalog of stars, calculated at a given time-stamp, so CCD positions are
		modified according to the measured spacecraft jitter.

		Parameters:
			time (float): Time in MJD when to calculate catalog.

		Returns:
			`astropy.table.Table`: Table with the same columns as :py:meth:`catalog`,
				but with ``column``, ``row``, ``column_stamp`` and ``row_stamp`` calculated
				at the given timestamp.

		See Also:
			:py:meth:`catalog`
		"""

		# If we didn't have enough information, just return the unchanged catalog:
		if self.MovementKernel.warpmode == 'unchanged':
			return self.catalog

		# Get the reference catalog:
		xy = np.column_stack((self.catalog['column'], self.catalog['row']))

		# Lookup the position corrections in CCD coordinates:
		jitter = self.MovementKernel.interpolate(time, xy)

		# Modify the reference catalog:
		cat = deepcopy(self.catalog)
		cat['column'] += jitter[:, 0]
		cat['row'] += jitter[:, 1]
		cat['column_stamp'] += jitter[:, 0]
		cat['row_stamp'] += jitter[:, 1]

		return cat

	#----------------------------------------------------------------------------------------------
	def delete_plots(self):
		"""
		Delete all files in :py:attr:`plot_folder`.

		If plotting is not enabled, this method does nothing and will therefore
		leave any existing files in the plot folder, should it already exists.
		"""
		logger = logging.getLogger(__name__)
		if self.plot and self.plot_folder is not None:
			for f in glob.iglob(os.path.join(self.plot_folder, '*')):
				logger.debug("Deleting plot '%s'", f)
				os.unlink(f)

	#----------------------------------------------------------------------------------------------
	def report_details(self, error=None, skip_targets=None):
		"""
		Report details of the processing back to the overlying scheduler system.

		Parameters:
			error (string): Error message the be logged with the results.
			skip_targets (list): List of starids that can be safely skipped.
		"""

		if skip_targets is not None:
			self._details['skip_targets'] = skip_targets

		if error is not None:
			if 'errors' not in self._details: self._details['errors'] = []
			self._details['errors'].append(error)

	#----------------------------------------------------------------------------------------------
	def do_photometry(self):
		"""
		Run photometry algorithm.

		This should fill the :py:attr:`lightcurve` table with all relevant parameters.

		Returns:
			The status of the photometry.

		Raises:
			NotImplementedError
		"""
		raise NotImplementedError("You have to implement the actual lightcurve extraction yourself... Sorry!")

	#----------------------------------------------------------------------------------------------
	def photometry(self, *args, **kwargs):
		"""
		Run photometry.

		Will run the :py:meth:`do_photometry` method and
		check some of the output and calculate various
		performance metrics.

		See Also:
			:py:meth:`do_photometry`
		"""

		# Run the photometry:
		self._status = self.do_photometry(*args, **kwargs)

		# Check that the status has been changed:
		if self._status == STATUS.UNKNOWN:
			raise Exception("STATUS was not set by do_photometry")

		# Calculate performance metrics if status was not an error:
		if self._status in (STATUS.OK, STATUS.WARNING):
			# Simple check that entire lightcurve is not NaN:
			if allnan(self.lightcurve['flux']):
				raise Exception("Final lightcurve is all NaNs")

			# Pick out the part of the lightcurve that has a good quality
			# and only use this subset to calculate the diagnostic metrics:
			indx_good = TESSQualityFlags.filter(self.lightcurve['quality'])
			goodlc = self.lightcurve[indx_good]

			# Calculate the mean flux level:
			self._details['mean_flux'] = nanmedian(goodlc['flux'])

			# Convert to relative flux:
			flux = (goodlc['flux'] / self._details['mean_flux']) - 1
			flux_err = np.abs(1/self._details['mean_flux']) * goodlc['flux_err']

			# Calculate noise metrics of the relative flux:
			self._details['variance'] = nanvar(flux, ddof=1)
			self._details['rms_hour'] = rms_timescale(goodlc['time'], flux, timescale=3600/86400)
			self._details['ptp'] = nanmedian(np.abs(np.diff(flux)))

			# Calculate the median centroid position in pixel coordinates:
			self._details['pos_centroid'] = nanmedian(goodlc['pos_centroid'], axis=0)

			# Calculate variability used e.g. in CBV selection of stars:
			indx = np.isfinite(goodlc['time']) & np.isfinite(flux) & np.isfinite(flux_err)
			# Do a more robust fitting with a third-order polynomial,
			# where we are catching cases where the fitting goes bad.
			# This happens in the test-data because there are so few points.
			with warnings.catch_warnings():
				warnings.filterwarnings('error', category=np.RankWarning)
				try:
					p = np.polyfit(goodlc['time'][indx], flux[indx], 3, w=1/flux_err[indx])
				except np.RankWarning:
					p = [0]

			# Calculate the variability as the standard deviation of the
			# polynomial-subtracted lightcurve devided by the median error:
			self._details['variability'] = nanstd(flux - np.polyval(p, goodlc['time'])) / nanmedian(flux_err)

			if self.final_phot_mask is not None:
				# Calculate the total number of pixels in the mask:
				self._details['mask_size'] = int(np.sum(self.final_phot_mask))

				# Measure the total flux on the edge of the stamp,
				# if the mask is touching the edge of the stamp:
				# The np.sum here should return zero on an empty array.
				edge = np.zeros_like(self.sumimage, dtype='bool')
				edge[:, (0,-1)] = True
				edge[(0,-1), 1:-1] = True
				self._details['edge_flux'] = np.nansum(self.sumimage[self.final_phot_mask & edge])

			if self.additional_headers and 'AP_CONT' in self.additional_headers:
				self._details['contamination'] = self.additional_headers['AP_CONT'][0]

		# Unpack any errors or warnings that were sent to the logger during the photometry:
		if self.message_queue:
			if not self._details.get('errors'):
				self._details['errors'] = []
			self._details['errors'] += self.message_queue
			self.message_queue.clear()

	#----------------------------------------------------------------------------------------------
	def save_lightcurve(self, output_folder=None, version=None):
		"""
		Save generated lightcurve to file.

		Parameters:
			output_folder (string, optional): Path to directory where to save lightcurve.
				If ``None`` the directory specified in the attribute ``output_folder`` is used.
			version (integer, optional): Version number to add to the FITS header and file name.
				If not set, the :py:attr:`version` is used.

		Returns:
			string: Path to the generated file.
		"""

		# Check if another output folder was provided:
		if output_folder is None:
			output_folder = self.output_folder
		if version is None:
			if self.version is None:
				raise ValueError("VERSION has not been set")
			else:
				version = self.version

		# Make sure that the directory exists:
		os.makedirs(output_folder, exist_ok=True)

		# Create sumimage before changing the self.lightcurve object:
		SumImage = self.sumimage

		# Propergate the Background Shenanigans flags into the quality flags if
		# one was detected somewhere in the final stamp in the given timestamp:
		quality = np.zeros_like(self.lightcurve['time'], dtype='int32')
		for k, flg in enumerate(self.pixelflags):
			if np.any(flg & PixelQualityFlags.BackgroundShenanigans != 0):
				quality[k] |= CorrectorQualityFlags.BackgroundShenanigans

		# Remove timestamps that have no defined time:
		# This is a problem in the Sector 1 alert data.
		indx = np.isfinite(self.lightcurve['time'])
		self.lightcurve = self.lightcurve[indx]

		# Get the current date for the files:
		now = datetime.datetime.now()

<<<<<<< HEAD
		# Extract which photmetric method is being used by checking the
		# name of the class that is running:
		photmethod = {
			'BasePhotometry': 'base',
			'AperturePhotometry': 'aperture',
			'PSFPhotometry': 'psf',
			'LinPSFPhotometry': 'linpsf',
			'HaloPhotometry': 'halo'
		}.get(self.__class__.__name__, None)
=======
		# TODO: This really should be done in another way,
		# but for now it will work...
		if self.datasource.startswith('tpf'):
			hdr = self.tpf[0].header
		else:
			hdr = self.hdf['images'].attrs

		# Get data release number of original file:
		data_rel = hdr['DATA_REL']
>>>>>>> 8e30550d

		# Primary FITS header:
		hdu = fits.PrimaryHDU()
		hdu.header['NEXTEND'] = (3 + int(hasattr(self, 'halo_weightmap')), 'number of standard extensions')
		hdu.header['EXTNAME'] = ('PRIMARY', 'name of extension')
		hdu.header['ORIGIN'] = ('TASOC/Aarhus', 'institution responsible for creating this file')
		hdu.header['DATE'] = (now.strftime("%Y-%m-%d"), 'date the file was created')
		hdu.header['TELESCOP'] = ('TESS', 'telescope')
		hdu.header['INSTRUME'] = ('TESS Photometer', 'detector type')
		hdu.header['FILTER'] = ('TESS', 'Photometric bandpass filter')
		hdu.header['OBJECT'] = ("TIC {0:d}".format(self.starid), 'string version of TICID')
		hdu.header['TICID'] = (self.starid, 'unique TESS target identifier')
		hdu.header['CAMERA'] = (self.camera, 'Camera number')
		hdu.header['CCD'] = (self.ccd, 'CCD number')
		hdu.header['SECTOR'] = (self.sector, 'Observing sector')

		# Versions:
		hdu.header['PROCVER'] = (__version__, 'Version of photometry pipeline')
		hdu.header['FILEVER'] = ('1.4', 'File format version')
		hdu.header['DATA_REL'] = (self.data_rel, 'Data release number')
		hdu.header['VERSION'] = (version, 'Version of the processing')
		hdu.header['PHOTMET'] = (self.method, 'Photometric method used')

		# Object properties:
		if self.target['pm_ra'] is None or self.target['pm_decl'] is None:
			pmtotal = fits.card.Undefined()
		else:
			pmtotal = np.sqrt(self.target['pm_ra']**2 + self.target['pm_decl']**2)

		hdu.header['RADESYS'] = ('ICRS', 'reference frame of celestial coordinates')
		hdu.header['EQUINOX'] = (2000.0, 'equinox of celestial coordinate system')
		hdu.header['RA_OBJ'] = (self.target_pos_ra_J2000, '[deg] Right ascension')
		hdu.header['DEC_OBJ'] = (self.target_pos_dec_J2000, '[deg] Declination')
		hdu.header['PMRA'] = (fits.card.Undefined() if not self.target['pm_ra'] else self.target['pm_ra'], '[mas/yr] RA proper motion')
		hdu.header['PMDEC'] = (fits.card.Undefined() if not self.target['pm_decl'] else self.target['pm_decl'], '[mas/yr] Dec proper motion')
		hdu.header['PMTOTAL'] = (pmtotal, '[mas/yr] total proper motion')
		hdu.header['TESSMAG'] = (self.target['tmag'], '[mag] TESS magnitude')
		hdu.header['TEFF'] = (fits.card.Undefined() if not self.target['teff'] else self.target['teff'], '[K] Effective temperature')
		hdu.header['TICVER'] = (self.ticver, 'TESS Input Catalog version')

		# Cosmic ray headers:
		hdu.header['CRMITEN'] = (self.header['CRMITEN'], 'spacecraft cosmic ray mitigation enabled')
		hdu.header['CRBLKSZ'] = (self.header['CRBLKSZ'], '[exposures] s/c cosmic ray mitigation block siz')
		hdu.header['CRSPOC'] = (self.header['CRSPOC'], 'SPOC cosmic ray cleaning enabled')

		# Add K2P2 Settings to the header of the file:
		if self.additional_headers:
			for key, value in self.additional_headers.items():
				hdu.header[key] = value

		# Make binary table:
		# Define table columns:
		c1 = fits.Column(name='TIME', format='D', disp='D14.7', unit='BJD - 2457000, days', array=self.lightcurve['time'])
		c2 = fits.Column(name='TIMECORR', format='E', disp='E13.6', unit='d', array=self.lightcurve['timecorr'])
		c3 = fits.Column(name='CADENCENO', format='J', disp='I10', array=self.lightcurve['cadenceno'])
		c4 = fits.Column(name='FLUX_RAW', format='D', disp='E26.17', unit='e-/s', array=self.lightcurve['flux'])
		c5 = fits.Column(name='FLUX_RAW_ERR', format='D', disp='E26.17', unit='e-/s', array=self.lightcurve['flux_err'])
		c6 = fits.Column(name='FLUX_BKG', format='D', disp='E26.17', unit='e-/s', array=self.lightcurve['flux_background'])
		c7 = fits.Column(name='FLUX_CORR', format='D', disp='E26.17', unit='ppm', array=np.full_like(self.lightcurve['time'], np.nan))
		c8 = fits.Column(name='FLUX_CORR_ERR', format='D', disp='E26.17', unit='ppm', array=np.full_like(self.lightcurve['time'], np.nan))
		c9 = fits.Column(name='QUALITY', format='J', disp='B16.16', array=quality)
		c10 = fits.Column(name='PIXEL_QUALITY', format='J', disp='B16.16', array=self.lightcurve['quality'])
		c11 = fits.Column(name='MOM_CENTR1', format='D', disp='F10.5', unit='pixels', array=self.lightcurve['pos_centroid'][:, 0]) # column
		c12 = fits.Column(name='MOM_CENTR2', format='D', disp='F10.5', unit='pixels', array=self.lightcurve['pos_centroid'][:, 1]) # row
		c13 = fits.Column(name='POS_CORR1', format='D', disp='F14.7', unit='pixels', array=self.lightcurve['pos_corr'][:, 0]) # column
		c14 = fits.Column(name='POS_CORR2', format='D', disp='F14.7', unit='pixels', array=self.lightcurve['pos_corr'][:, 1]) # row

		tbhdu = fits.BinTableHDU.from_columns([c1, c2, c3, c4, c5, c6, c7, c8, c9, c10, c11, c12, c13, c14], name='LIGHTCURVE')

		# Add proper comments on all the table headers:
		tbhdu.header.comments['TTYPE1'] = 'column title: data time stamps'
		tbhdu.header.comments['TFORM1'] = 'column format: 64-bit floating point'
		tbhdu.header.comments['TUNIT1'] = 'column units: Barycenter corrected TESS Julian'
		tbhdu.header.comments['TDISP1'] = 'column display format'

		tbhdu.header.comments['TTYPE2'] = 'column title: barycenter - timeslice correction'
		tbhdu.header.comments['TFORM2'] = 'column format: 32-bit floating point'
		tbhdu.header.comments['TUNIT2'] = 'column units: day'
		tbhdu.header.comments['TDISP2'] = 'column display format'

		tbhdu.header.comments['TTYPE3'] = 'column title: unique cadence number'
		tbhdu.header.comments['TFORM3'] = 'column format: signed 32-bit integer'
		tbhdu.header.comments['TDISP3'] = 'column display format'

		tbhdu.header.comments['TTYPE4'] = 'column title: photometric flux'
		tbhdu.header.comments['TFORM4'] = 'column format: 64-bit floating point'
		tbhdu.header.comments['TUNIT4'] = 'column units: electrons per second'
		tbhdu.header.comments['TDISP4'] = 'column display format'

		tbhdu.header.comments['TTYPE5'] = 'column title: photometric flux error'
		tbhdu.header.comments['TFORM5'] = 'column format: 64-bit floating point'
		tbhdu.header.comments['TUNIT5'] = 'column units: electrons per second'
		tbhdu.header.comments['TDISP5'] = 'column display format'

		tbhdu.header.comments['TTYPE6'] = 'column title: photometric background flux'
		tbhdu.header.comments['TFORM6'] = 'column format: 64-bit floating point'
		tbhdu.header.comments['TUNIT6'] = 'column units: electrons per second'
		tbhdu.header.comments['TDISP6'] = 'column display format'

		tbhdu.header.comments['TTYPE7'] = 'column title: corrected photometric flux'
		tbhdu.header.comments['TFORM7'] = 'column format: 64-bit floating point'
		tbhdu.header.comments['TUNIT7'] = 'column units: rel. flux in parts-per-million'
		tbhdu.header.comments['TDISP7'] = 'column display format'

		tbhdu.header.comments['TTYPE8'] = 'column title: corrected photometric flux error'
		tbhdu.header.comments['TFORM8'] = 'column format: 64-bit floating point'
		tbhdu.header.comments['TUNIT8'] = 'column units: parts-per-million'
		tbhdu.header.comments['TDISP8'] = 'column display format'

		tbhdu.header.comments['TTYPE9'] = 'column title: photometry quality flags'
		tbhdu.header.comments['TFORM9'] = 'column format: signed 32-bit integer'
		tbhdu.header.comments['TDISP9'] = 'column display format'

		tbhdu.header.comments['TTYPE10'] = 'column title: pixel quality flags'
		tbhdu.header.comments['TFORM10'] = 'column format: signed 32-bit integer'
		tbhdu.header.comments['TDISP10'] = 'column display format'

		tbhdu.header.comments['TTYPE11'] = 'column title: moment-derived column centroid'
		tbhdu.header.comments['TFORM11'] = 'column format: 64-bit floating point'
		tbhdu.header.comments['TUNIT11'] = 'column units: pixels'
		tbhdu.header.comments['TDISP11'] = 'column display format'

		tbhdu.header.comments['TTYPE12'] = 'column title: moment-derived row centroid'
		tbhdu.header.comments['TFORM12'] = 'column format: 64-bit floating point'
		tbhdu.header.comments['TUNIT12'] = 'column units: pixels'
		tbhdu.header.comments['TDISP12'] = 'column display format'

		tbhdu.header.comments['TTYPE13'] = 'column title: column position correction'
		tbhdu.header.comments['TFORM13'] = 'column format: 64-bit floating point'
		tbhdu.header.comments['TUNIT13'] = 'column units: pixels'
		tbhdu.header.comments['TDISP13'] = 'column display format'

		tbhdu.header.comments['TTYPE14'] = 'column title: row position correction'
		tbhdu.header.comments['TFORM14'] = 'column format: 64-bit floating point'
		tbhdu.header.comments['TUNIT14'] = 'column units: pixels'
		tbhdu.header.comments['TDISP14'] = 'column display format'

		tbhdu.header.set('INHERIT', True, 'inherit the primary header', after='TFIELDS')

		# Timestamps of start and end of timeseries:
		cadence = 120 if self.datasource.startswith('tpf') else 1800
		tdel = cadence/86400
		tstart = self.lightcurve['time'][0] - tdel/2
		tstop = self.lightcurve['time'][-1] + tdel/2
		tstart_tm = Time(tstart, 2457000, format='jd', scale='tdb')
		tstop_tm = Time(tstop, 2457000, format='jd', scale='tdb')
		telapse = tstop - tstart

		frametime = 2.0
		int_time = 1.98
		readtime = 0.02
		if self.header['CRMITEN']:
			deadc = (int_time * 2/self.header['CRBLKSZ']) / frametime
		else:
			deadc = int_time / frametime

		# Headers related to time to be added to LIGHTCURVE extension:
		tbhdu.header['TIMEREF'] = ('SOLARSYSTEM', 'barycentric correction applied to times')
		tbhdu.header['TIMESYS'] = ('TDB', 'time system is Barycentric Dynamical Time (TDB)')
		tbhdu.header['BJDREFI'] = (2457000, 'integer part of BTJD reference date')
		tbhdu.header['BJDREFF'] = (0.0, 'fraction of the day in BTJD reference date')
		tbhdu.header['TIMEUNIT'] = ('d', 'time unit for TIME, TSTART and TSTOP')
		tbhdu.header['TSTART'] = (tstart, 'observation start time in BTJD')
		tbhdu.header['TSTOP'] = (tstop, 'observation stop time in BTJD')
		tbhdu.header['DATE-OBS'] = (tstart_tm.utc.isot, 'TSTART as UTC calendar date')
		tbhdu.header['DATE-END'] = (tstop_tm.utc.isot, 'TSTOP as UTC calendar date')
		tbhdu.header['MJD-BEG'] = (tstart_tm.mjd, 'observation start time in MJD')
		tbhdu.header['MJD-END'] = (tstop_tm.mjd, 'observation start time in MJD')
		tbhdu.header['TELAPSE'] = (telapse, '[d] TSTOP - TSTART')
		tbhdu.header['LIVETIME'] = (telapse*deadc, '[d] TELAPSE multiplied by DEADC')
		tbhdu.header['DEADC'] = (deadc, 'deadtime correction')
		tbhdu.header['EXPOSURE'] = (telapse*deadc, '[d] time on source')
		tbhdu.header['XPOSURE'] = (frametime*deadc*self.num_frm, '[s] Duration of exposure')
		tbhdu.header['TIMEPIXR'] = (0.5, 'bin time beginning=0 middle=0.5 end=1')
		tbhdu.header['TIMEDEL'] = (tdel, '[d] time resolution of data')
		tbhdu.header['INT_TIME'] = (int_time, '[s] photon accumulation time per frame')
		tbhdu.header['READTIME'] = (readtime, '[s] readout time per frame')
		tbhdu.header['FRAMETIM'] = (frametime, '[s] frame time (INT_TIME + READTIME)')
		tbhdu.header['NUM_FRM'] = (self.num_frm, 'number of frames per time stamp')
		tbhdu.header['NREADOUT'] = (self.n_readout, 'number of read per cadence')

		# Make aperture image:
		# TODO: Pixels used in background calculation (value=4)
		mask = self.aperture
		if self.final_phot_mask is not None:
			mask[self.final_phot_mask] |= 2
		if self.final_position_mask is not None:
			mask[self.final_position_mask] |= 8

		# Construct FITS header for image extensions:
		wcs = self.wcs[self._stamp[0]:self._stamp[1], self._stamp[2]:self._stamp[3]]
		header = wcs.to_header(relax=True)
		header.set('INHERIT', True, 'inherit the primary header', before=0) # Add inherit header

		# Create aperture image extension:
		img_aperture = fits.ImageHDU(data=mask, header=header, name='APERTURE')

		# Make sumimage image:
		img_sumimage = fits.ImageHDU(data=SumImage, header=header, name="SUMIMAGE")

		# List of the HDUs what will be put into the FITS file:
		hdus = [hdu, tbhdu, img_sumimage, img_aperture]

		# For Halo photometry, also add the weightmap to the FITS file:
		if hasattr(self, 'halo_weightmap'):
			# Create binary table to hold the list of weightmaps for halo photometry:
			c1 = fits.Column(name='CADENCENO1', format='J', array=self.halo_weightmap['initial_cadence'])
			c2 = fits.Column(name='CADENCENO2', format='J', array=self.halo_weightmap['final_cadence'])
			c3 = fits.Column(name='SAT_PIXELS', format='J', array=self.halo_weightmap['sat_pixels'])
			c4 = fits.Column(
				name='WEIGHTMAP',
				format='%dE' % np.prod(SumImage.shape),
				dim='(%d,%d)' % (SumImage.shape[1], SumImage.shape[0]),
				array=self.halo_weightmap['weightmap']
			)

			wm = fits.BinTableHDU.from_columns([c1, c2, c3, c4], header=header, name='WEIGHTMAP')

			wm.header['TTYPE1'] = ('CADENCENO1', 'column title: first cadence number')
			wm.header['TFORM1'] = ('J', 'column format: signed 32-bit integer')
			wm.header['TDISP1'] = ('I10', 'column display format')

			wm.header['TTYPE2'] = ('CADENCENO2', 'column title: last cadence number')
			wm.header['TFORM2'] = ('J', 'column format: signed 32-bit integer')
			wm.header['TDISP2'] = ('I10', 'column display format')

			wm.header['TTYPE3'] = ('SAT_PIXELS', 'column title: Saturated pixels')
			wm.header['TFORM3'] = ('J', 'column format: signed 32-bit integer')
			wm.header['TDISP3'] = ('I10', 'column display format')

			wm.header['TTYPE4'] = ('WEIGHTMAP', 'column title: Weightmap')
			wm.header.comments['TFORM4'] = 'column format: image of 32-bit floating point'
			wm.header['TDISP4'] = ('E14.7', 'column display format')
			wm.header.comments['TDIM4'] = 'column dimensions: pixel aperture array'

			# Add the new table to the list of HDUs:
			hdus.append(wm)

		# File name to save the lightcurve under:
		filename = 'tess{starid:011d}-s{sector:02d}-c{cadence:04d}-dr{datarel:02d}-v{version:02d}-tasoc_lc.fits.gz'.format(
			starid=self.starid,
			sector=self.sector,
			cadence=cadence,
			datarel=self.data_rel,
			version=version
		)

		# Write to file:
		filepath = os.path.join(output_folder, filename)
		with fits.HDUList(hdus) as hdulist:
			hdulist.writeto(filepath, checksum=True, overwrite=True)

		# Store the output file in the details object for future reference:
		if os.path.realpath(output_folder).startswith(os.path.realpath(self.input_folder)):
			self._details['filepath_lightcurve'] = os.path.relpath(filepath, os.path.abspath(self.input_folder)).replace('\\', '/')
		else:
			self._details['filepath_lightcurve'] = os.path.relpath(filepath, self.output_folder_base).replace('\\', '/')

		return filepath<|MERGE_RESOLUTION|>--- conflicted
+++ resolved
@@ -389,15 +389,9 @@
 			filepath_hdf5 = filepath_hdf5[0]
 			self.hdf = h5py.File(filepath_hdf5, 'r')
 
-<<<<<<< HEAD
 			# Correct timestamp offset that was in early data releases:
 			self.lightcurve['time'] = fixes.time_offset(self.lightcurve['time'], self.header, datatype='tpf')
 
-		else:
-			raise ValueError("Invalid datasource: '%s'" % self.datasource)
-
-=======
->>>>>>> 8e30550d
 		# The file to load the star catalog from:
 		self.catalog_file = find_catalog_files(self.input_folder, sector=self.sector, camera=self.camera, ccd=self.ccd)
 		self._catalog = None
@@ -1420,28 +1414,6 @@
 		# Get the current date for the files:
 		now = datetime.datetime.now()
 
-<<<<<<< HEAD
-		# Extract which photmetric method is being used by checking the
-		# name of the class that is running:
-		photmethod = {
-			'BasePhotometry': 'base',
-			'AperturePhotometry': 'aperture',
-			'PSFPhotometry': 'psf',
-			'LinPSFPhotometry': 'linpsf',
-			'HaloPhotometry': 'halo'
-		}.get(self.__class__.__name__, None)
-=======
-		# TODO: This really should be done in another way,
-		# but for now it will work...
-		if self.datasource.startswith('tpf'):
-			hdr = self.tpf[0].header
-		else:
-			hdr = self.hdf['images'].attrs
-
-		# Get data release number of original file:
-		data_rel = hdr['DATA_REL']
->>>>>>> 8e30550d
-
 		# Primary FITS header:
 		hdu = fits.PrimaryHDU()
 		hdu.header['NEXTEND'] = (3 + int(hasattr(self, 'halo_weightmap')), 'number of standard extensions')
