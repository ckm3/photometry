#!/usr/bin/env python
# -*- coding: utf-8 -*-
"""
Created on Thu Jan 18 14:08:36 2018

@author: Jonas Svenstrup Hansen <jonas.svenstrup@gmail.com>
"""

from __future__ import division, with_statement, print_function, absolute_import
import numpy as np
import scipy
import matplotlib.pyplot as plt
import logging
import os
from scipy.optimize import minimize
from .BasePhotometry import BasePhotometry, STATUS
from .psf import PSF
from .utilities import mag2flux
from .plots import plot_image_fit_residuals, save_figure
from .residual_mask import four_pixel_mask

class LinPSFPhotometry(BasePhotometry):

	def __init__(self, *args, **kwargs):
		"""
		Linear PSF photometry.

		Do point spread function photometry with fixed centroids. The flux of
		all stars in the image are fitted simultaneously using a linear least
		squares method.


		Note:
			Inspired by the :py:class:`psf_photometry` class set up by
			Rasmus Handberg <rasmush@phys.au.dk>. The code in this
			:py:func:`__init__` function as well as the logging, catalog call,
			time domain loop structure, catalog star limits and lightcurve
			output is copied from that class.

		.. code author:: Jonas Svenstrup Hansen <jonas.svenstrup@gmail.com>
		"""
		# Call the parent initializing:
		# This will set several default settings
		super(self.__class__, self).__init__(*args, **kwargs)

		# Create instance of the PSF for the given pixel stamp:
		# NOTE: If we run resize_stamp at any point in the code,
		#       we should also update self.PSF.
		# TODO: Maybe we should move this into BasePhotometry?
		self.psf = PSF(self.camera, self.ccd, self.stamp)

	def _lhood(self, params, img, bkg, lhood_stat='Gaussian_d', include_bkg=True):
		"""
		Log-likelihood function to be minimized for the PSF fit.

		Parameters:
			params (numpy array): Parameters for the PSF integrator.
			img_bkg (list): List containing the image and background numpy arrays.
			lhood_stat (string): Determines what statistic to use. Default is
			``Gaussian_d``. Can also be ``Gaussian_m`` or ``Poisson``.
			include_bkg (boolean): Determine whether to include background. Default
			is ``True``.
		"""

		# Reshape the parameters into a 2D array:
		params = params.reshape(len(params)//3, 3)

		# Define minimum weights to avoid dividing by 0:
		minweight = 1e-9
		minvar = 1e-9

		# Pass the list of stars to the PSF integrator to produce an artificial image:
		mdl = self.psf.integrate_to_image(params, cutoff_radius=10)

		# Calculate the likelihood value:
		if lhood_stat.startswith('Gaussian'):
			if lhood_stat == 'Gaussian_d':
				if include_bkg:
					var = np.abs(img + bkg) # can be outside _lhood
				else:
					var = np.abs(img) # can be outside _lhood

			elif lhood_stat == 'Gaussian_m':
				if include_bkg:
					var = np.abs(mdl + bkg) # has to be in _lhood
				else:
					var = np.abs(mdl) # has to be in _lhood
			# Add 2nd term of Erwin (2015), eq. (13):
			var += self.n_readout * self.readnoise**2 / self.gain**2
			var[var<minvar] = minvar
			weightmap = 1 / var
			weightmap[weightmap<minweight] = minweight
			# Return the chi2:
			return np.nansum( weightmap * (img - mdl)**2 )

		elif lhood_stat == 'Poisson':
			# Prepare model for logarithmic expression by changing zeros to small values:
			mdl_for_log = mdl
			mdl_for_log[mdl_for_log < 1e-9] = 1e-9
			# Return the Cash statistic:
			return 2 * np.nansum( mdl - img * np.log(mdl_for_log) )

		elif lhood_stat == 'old_Gaussian':
			# Return the chi2:
			return np.nansum( (img - mdl)**2 / img )

		else:
			raise ValueError("Invalid statistic: '%s'" % lhood_stat)


	def do_photometry(self):
		"""Linear PSF Photometry
		TODO: add description of method and what A and b are
		"""

		logger = logging.getLogger(__name__)

		# Load catalog to determine what stars to fit:
		cat = self.catalog
		staridx = np.squeeze(np.where(cat['starid']==self.starid))

		# Log full catalog for current stamp:
		logger.debug(cat)

		# Calculate distance from main target:
		cat['dist'] = np.sqrt((cat['row_stamp'][staridx] - cat['row_stamp'])**2 + \
						(cat['column_stamp'][staridx] - cat['column_stamp'])**2)

		# Find indices of stars in catalog to fit:
		# (only include stars that are close to the main target and that are
		# not much fainter)
		indx = (cat['dist'] < 5) & (cat['tmag'][staridx]-cat['tmag'] > -5)
		nstars = np.sum(indx)

		# Reduce catalog to only include stars that should be fitted:
		cat = cat[indx]

		# Get target star index in the reduced catalog of stars to fit:
		staridx = np.squeeze(np.where(cat['starid']==self.starid))
		logger.debug('Target star index: %s', np.str(staridx))

		# Find catalog inaccuracies by PSF fit to the sum image:
		PSF_correction_factor = 0.
		if PSF_correction_factor != 0:
			# Prepare catalog for minimizer:
			params0 = np.empty((len(cat), 3), dtype='float64')
			for k, target in enumerate(cat):
				params0[k,:] = [target['row_stamp'],
								target['column_stamp'],
								mag2flux(target['tmag'])]
			params0 = params0.flatten() # Make the parameters into a 1D array

			# Call minimizer with sumimage and zero background:
			img = self.sumimage
			bkg = np.zeros_like(img)
			maxiter = 1500
			try:
				res_PSF = minimize(self._lhood,
					params0, args=(img, bkg), method='Nelder-Mead',
					options={'maxiter': maxiter})
			except:
				res_PSF = 'failed'
				logger.info('Initial PSF fit to determine location failed.')

			# Get PSF-catalog offset results from minimize results object:
			if res_PSF == 'failed':
				pass
			else:
				if res_PSF.x.ndim > 1:
					PSF_position = res_PSF.x[staridx, 0:2]
				else:
					PSF_position = res_PSF.x[0:2]
				logger.info('PSF fit to sumimage target [row,col] result: {0}'.format(PSF_position))

				# Determine offset magnitude:
				PSF_offset = PSF_position - np.array([cat['row_stamp'][staridx],
												cat['column_stamp'][staridx]])
				PSF_offset_norm = np.linalg.norm(PSF_offset)
				logger.info('Catalog off by {:3.12f} pixel'.format(PSF_offset_norm))
				if PSF_offset_norm > 0.9:
					self.report_details(error='Catalog position off by {0} pixel'.format(PSF_offset_norm))

		# Preallocate flux sum array for contamination calculation:
		fluxes_sum = np.zeros(nstars)

		# Start looping through the images (time domain):
		for k, img in enumerate(self.images):
			# Get catalog at current time in MJD:
			cat = self.catalog_attime(self.lightcurve['time'][k])

			# Modify catalog with PSF fit to sumimage to fix catalog errors:
			if PSF_correction_factor != 0 and res_PSF != 'failed':
				PSF_offset = PSF_position - np.array([cat['row_stamp'][staridx],
											cat['column_stamp'][staridx]])
				cat['row_stamp'][staridx] += PSF_correction_factor*PSF_offset[0]
				cat['column_stamp'][staridx] += PSF_correction_factor*PSF_offset[1]

			# Reduce catalog to only include stars that should be fitted:
			cat = cat[indx]

			# Log reduced catalog for the stamp at the current time:
			logger.debug(cat)

			# Get the number of pixels in the image:
			npx = img.size

			# Create A, the 2D of vertically reshaped PRF 1D arrays:
			A = np.empty([npx, nstars])

			# Preallocate target row and col position:
			for col,target in enumerate(cat):
				# Get star parameters with flux set to 1 and reshape:
				params0 = np.array(
						[target['row_stamp'], target['column_stamp'], 1.]
						).reshape(1, 3)
				# Write
				if col == staridx:
					target_row = params0[0][0]
					target_col = params0[0][1]

				# Fill out column of A with reshaped PRF array from one star:
				A[:,col] = np.reshape(self.psf.integrate_to_image(params0,
										cutoff_radius=20), npx)

			# Crate b, the solution array by reshaping the image to a 1D array:
			b = np.reshape(img, npx)

			# Do linear least squares fit to solve Ax=b:
			try:
				# Linear least squares:
				res = np.linalg.lstsq(A,b)
				fluxes = res[0]

				# Non-negative linear least squares:
#				fluxes, rnorm = scipy.optimize.nnls(A,b)
#				res = 'notfailed'
			except:
				res = 'failed'
			logger.debug('Result of linear psf photometry: ' + np.str(res))

			# Do non-negative least squares fit if the target had negative flux:
			if fluxes[staridx] < 0:
				try:
					fluxes, rnorm = scipy.optimize.nnls(A,b)
					res = 'notfailed'
				except:
					res = 'failed'

			# Pass result if fit did not fail:
			if res is not 'failed':
				# Get flux of target star:
				result = fluxes[staridx]

<<<<<<< HEAD
				# Do MOMF-inspired residual aperture photometry:
				residual_img = img - np.dot(A, fluxes)
				pixel_grid = self.get_pixel_grid()
				mask = np.sqrt(
					(pixel_grid[0] - target['column_stamp'])**2 \
					+ (pixel_grid[1] - target['row_stamp'])**2
				) < 1
				residual_result = np.nansum(residual_img[mask])
				result += residual_result

				logger.debug('Fluxes are: ' + np.str(fluxes))
				logger.debug('Result is: ' + np.str(result))
=======
				logger.debug('PSF fitted fluxes are: ' + np.str(fluxes))
				logger.debug('PSF fitted result is: ' + np.str(result))

				# Generate fitted and residual images from A and fitted fluxes:
				img_fit = np.reshape(np.sum(A*fluxes, 1), img.shape)
				img_res = img - img_fit

				# Get indices of mask in residual image:
				res_mask = four_pixel_mask(target_row, target_col)
				logger.debug('Indices of residual mask, 2D: ' + np.array_str(res_mask))
				res_mask_for_ravel = ([idx[0] for idx in res_mask],[idx[1] for idx in res_mask])
				res_mask = np.ravel_multi_index(res_mask_for_ravel, dims=img.shape)
				logger.debug('Indices of residual mask, ravelled: ' + np.array_str(res_mask))

				# Do aperture photometry on residual image:
				res_mask_sum = np.sum(img_res.ravel()[res_mask])
				logger.debug('Residual aperture photometry result: ' + np.str(res_mask_sum))

				# Add residual photometry result to target flux value:
				result += res_mask_sum
>>>>>>> 012a9bdb

				# Add the result of the main star to the lightcurve:
				self.lightcurve['flux'][k] = result
				self.lightcurve['pos_centroid'][k] = [np.NaN, np.NaN]
				self.lightcurve['quality'][k] = 0

				# Add current fitted fluxes for contamination calculation:
				fluxes_sum += fluxes

				if self.plot:
					# Make plot for debugging:
					fig = plt.figure()
<<<<<<< HEAD
					result4plot = []
					for star, target in enumerate(cat):
						result4plot.append(np.array([target['row_stamp'],
													target['column_stamp'],
													fluxes[star]]))
=======
>>>>>>> 012a9bdb

					# Add subplots with the image, fit and residuals:
					ax_list = plot_image_fit_residuals(fig=fig,
							image=img,
							fit=img_fit,
							residuals=img_res)

					# Set subplot titles:
					title_list = ['Simulated image', 'Least squares PSF fit', 'Residual image']
					for ax, title in zip(ax_list, title_list):
						# Add title to subplot:
						ax.set_title(title)

						# Add star position to subplot:
						# TODO: get target star position from somewhere else than result4plot which is to be outphased
						ax_list[0].scatter(target_col, target_row, c='r', alpha=0.5)

					# Save figure to file:
					fig_name = 'tess_{0:09d}'.format(self.starid) + '_linpsf_{0:09d}'.format(k)
					save_figure(os.path.join(self.plot_folder, fig_name))
					plt.close(fig)

			# Pass result if fit failed:
			else:
				logger.warning("We should flag that this has not gone well.")

				self.lightcurve['flux'][k] = np.NaN
				self.lightcurve['pos_centroid'][k] = [np.NaN, np.NaN]
				self.lightcurve['quality'][k] = 1 # FIXME: Use the real flag!


		if np.sum(np.isnan(self.lightcurve['flux'])) == len(self.lightcurve['flux']):
			# Set contamination to NaN if all flux values are NaN:
			self.report_details(error='All target flux values are NaN.')
			return STATUS.ERROR
		else:
			# Divide by number of added fluxes to get the mean flux:
			fluxes_mean =  fluxes_sum / np.sum(~np.isnan(self.lightcurve['flux']))
			logger.debug('Mean fluxes are: '+np.str(fluxes_mean))

			# Calculate contamination from other stars in target PSF using latest A:
			not_target_star = np.arange(len(fluxes_mean))!=staridx
			contamination = \
				np.sum(A[:,not_target_star].dot(fluxes_mean[not_target_star]) * A[:,staridx]) \
				/fluxes_mean[staridx]

			logger.info("Contamination: %f", contamination)
			self.additional_headers['AP_CONT'] = (contamination, 'AP contamination')

			# If contamination is high, return a warning:
			if contamination > 0.1:
				self.report_details(error='High contamination')
				return STATUS.WARNING


		# Return whether you think it went well:
		return STATUS.OK<|MERGE_RESOLUTION|>--- conflicted
+++ resolved
@@ -251,20 +251,6 @@
 				# Get flux of target star:
 				result = fluxes[staridx]
 
-<<<<<<< HEAD
-				# Do MOMF-inspired residual aperture photometry:
-				residual_img = img - np.dot(A, fluxes)
-				pixel_grid = self.get_pixel_grid()
-				mask = np.sqrt(
-					(pixel_grid[0] - target['column_stamp'])**2 \
-					+ (pixel_grid[1] - target['row_stamp'])**2
-				) < 1
-				residual_result = np.nansum(residual_img[mask])
-				result += residual_result
-
-				logger.debug('Fluxes are: ' + np.str(fluxes))
-				logger.debug('Result is: ' + np.str(result))
-=======
 				logger.debug('PSF fitted fluxes are: ' + np.str(fluxes))
 				logger.debug('PSF fitted result is: ' + np.str(result))
 
@@ -285,7 +271,6 @@
 
 				# Add residual photometry result to target flux value:
 				result += res_mask_sum
->>>>>>> 012a9bdb
 
 				# Add the result of the main star to the lightcurve:
 				self.lightcurve['flux'][k] = result
@@ -298,14 +283,6 @@
 				if self.plot:
 					# Make plot for debugging:
 					fig = plt.figure()
-<<<<<<< HEAD
-					result4plot = []
-					for star, target in enumerate(cat):
-						result4plot.append(np.array([target['row_stamp'],
-													target['column_stamp'],
-													fluxes[star]]))
-=======
->>>>>>> 012a9bdb
 
 					# Add subplots with the image, fit and residuals:
 					ax_list = plot_image_fit_residuals(fig=fig,
