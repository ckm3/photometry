--- conflicted
+++ resolved
@@ -40,11 +40,7 @@
 
 	# Parse command line arguments:
 	parser = argparse.ArgumentParser(description='Run TESS Photometry pipeline on single star.')
-<<<<<<< HEAD
 	parser.add_argument('-m', '--method', help='Photometric method to use.', default=None, choices=('aperture', 'psf', 'linpsf', 'halo'))
-=======
-	parser.add_argument('-m', '--method', help='Photometric method to use.', default=None, choices=('aperture', 'psf', 'linpsf'))
->>>>>>> abef634a
 	parser.add_argument('-s', '--source', help='Data-source to load.', default=None, choices=('ffi', 'tpf'))
 	parser.add_argument('-d', '--debug', help='Print debug messages.', action='store_true')
 	parser.add_argument('-q', '--quiet', help='Only report warnings and errors.', action='store_true')
@@ -92,17 +88,6 @@
 
 	# Run the program:
 	with TaskManager(input_folder) as tm:
-<<<<<<< HEAD
-		if args.starid is not None:
-			task = tm.get_task(starid=args.starid)
-			if args.method: task['method'] = args.method
-			if args.source: task['datasource'] = args.source
-		elif args.random:	
-			task = tm.get_random_task()
-
-		del task['priority']
-		pho = f(**task)
-=======
 		while True:
 			if args.all:
 				task = tm.get_task()
@@ -134,7 +119,6 @@
 
 			if not args.all:
 				break
->>>>>>> abef634a
 
 	# Write out the results?
 	if not args.quiet:
